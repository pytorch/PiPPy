# Copyright (c) Meta Platforms, Inc. and affiliates
import distutils.command.clean
import glob
import os
import shutil
import subprocess
from typing import Dict
from setuptools import setup, find_packages


# Package name
package_name = "torchpippy"

# Version information
cwd = os.path.dirname(os.path.abspath(__file__))
version_txt = os.path.join(cwd, "version.txt")
with open(version_txt, "r") as f:
    version = f.readline().strip()

try:
    sha = (
        subprocess.check_output(["git", "rev-parse", "HEAD"], cwd=cwd)
        .decode("ascii")
        .strip()
    )
except Exception:
    sha = "Unknown"

if os.getenv("BUILD_VERSION"):
    version = os.getenv("BUILD_VERSION", version)
elif os.getenv("VERSION_NO_GIT", "0") == "1":
    pass
elif sha != "Unknown":
    version += "+" + sha[:7]


def write_version_file():
    version_path = os.path.join(cwd, "pippy", "version.py")
    with open(version_path, "w") as f:
        f.write("__version__ = '{}'\n".format(version))
        f.write("git_version = {}\n".format(repr(sha)))


# Package requirements
requirements = [
    # If the torch version has a ".dev" suffix, it would represent a nightly version of PyTorch.
    # It can be installed as a binary or from source.
<<<<<<< HEAD
    "torch>=2.3.0.dev",
=======
    "torch>=2.2.0.dev",
    "packaging>=21.3",
>>>>>>> 96ef526b
]

extras: Dict = {}


long_description = """
The PiPPy project stands for Pipeline Parallelism for PyTorch. It consists of a
compiler and runtime stack for automated parallelism and scaling of PyTorch
models. PiPPy partitions the code of the model in a pipelined fashion and
enables multiple micro-batches to execute different parts of the model code
concurrently. For details, please visit PiPPy's [GitHub
page](https://github.com/pytorch/PiPPy).
"""


class clean(distutils.command.clean.clean):  # type: ignore
    def run(self):
        with open(".gitignore", "r") as f:
            ignores = f.read()
            for wildcard in filter(None, ignores.split("\n")):
                for filename in glob.glob(wildcard):
                    try:
                        os.remove(filename)
                    except OSError:
                        shutil.rmtree(filename, ignore_errors=True)

        # It's an old-style class in Python 2.7...
        distutils.command.clean.clean.run(self)


if __name__ == "__main__":
    write_version_file()

    setup(
        # Metadata
        name=package_name,
        version=version,
        author="PiPPy Team",
        url="https://github.com/pytorch/PiPPy",
        description="Pipeline Parallelism for PyTorch",
        license="BSD",
        # Package info
        packages=find_packages(),
        install_requires=requirements,
        extras_require=extras,
        cmdclass={
            "clean": clean,
        },
        long_description=long_description,
        long_description_content_type="text/markdown",
    )<|MERGE_RESOLUTION|>--- conflicted
+++ resolved
@@ -45,12 +45,8 @@
 requirements = [
     # If the torch version has a ".dev" suffix, it would represent a nightly version of PyTorch.
     # It can be installed as a binary or from source.
-<<<<<<< HEAD
     "torch>=2.3.0.dev",
-=======
-    "torch>=2.2.0.dev",
     "packaging>=21.3",
->>>>>>> 96ef526b
 ]
 
 extras: Dict = {}
