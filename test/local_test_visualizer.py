--- conflicted
+++ resolved
@@ -38,14 +38,14 @@
 
 
 @torch.fx.wrap
-def sleep(x, t=1.0):
+def sleep(x, t=0.01):
     time.sleep(t)
     return x
 
 
 class SlowMSELoss(nn.MSELoss):
     def forward(self, input, target):
-        return super().forward(sleep(input), target)
+        return super().forward(sleep(input, 0.001), target)
 
 
 # Inherit from Function
@@ -255,13 +255,8 @@
         assert last_forward.finish_ts >= first_next_forward.start_ts, \
             f"Forward microbatch {mbid} doesn't overlap with next microbatch {next_mbid}"
 
-<<<<<<< HEAD
-        last_backward = events_by_type_by_rank_by_mbid[Phase.BACKWARD][all_ranks[-1]][mbid]
-        first_next_backward = events_by_type_by_rank_by_mbid[Phase.BACKWARD][all_ranks[0]][mbid + 1]
-=======
-        last_backward = events_by_type_by_rank_by_mbid[Phase.BACKWARD][0][mbid]
-        first_next_backward = events_by_type_by_rank_by_mbid[Phase.BACKWARD][all_ranks - 1][next_mbid]
->>>>>>> 4b621108
+        last_backward = events_by_type_by_rank_by_mbid[Phase.BACKWARD][all_ranks[0]][mbid]
+        first_next_backward = events_by_type_by_rank_by_mbid[Phase.BACKWARD][all_ranks[-1]][next_mbid]
         # cross-microbatch forward overlap check
         assert last_backward.finish_ts >= first_next_backward.start_ts, \
             f"Backward microbatch {mbid} doesn't overlap with next microbatch {next_mbid}"
