--- conflicted
+++ resolved
@@ -29,20 +29,11 @@
         self.mm_param0 = torch.nn.Parameter(torch.randn(d_hid, d_hid))
         self.mm_param1 = torch.nn.Parameter(torch.randn(d_hid, d_hid))
         self.mm_param2 = torch.nn.Parameter(torch.randn(d_hid, d_hid))
-<<<<<<< HEAD
         self.lin1 = torch.nn.Linear(d_hid, d_hid)
         self.lin2 = torch.nn.Linear(d_hid, d_hid)
-        self.mse_loss = torch.nn.MSELoss(reduction="sum")
-
-    def forward(self, x, y):
-        x = torch.mm(x, self.mm_param0)
-        skip_connection = x
-=======
-        self.lin = torch.nn.Linear(d_hid, d_hid)
 
     def forward(self, x):
-        x = torch.mm(x, self.mm_param)
->>>>>>> 96ef526b
+        x = torch.mm(x, self.mm_param0)
         x = torch.relu(x)
         pipe_split()
         x = torch.mm(x, self.mm_param1)
