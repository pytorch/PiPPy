# Copyright (c) Meta Platforms, Inc. and affiliates
import argparse
import os
import unittest

import torch
import torch.distributed as dist
<<<<<<< HEAD

from pippy.IR import Pipe, pipe_split
from pippy.PipelineSchedule import PipelineScheduleGPipe
=======
from pippy.IR import pipe_split, pipeline
from pippy.microbatch import sum_reducer, TensorChunkSpec
>>>>>>> 06277870
from pippy.PipelineStage import PipelineStage


schedules = [
    "FillDrain",
    "1F1B",
]

d_hid = 512
batch_size = 256

torch.manual_seed(0)


# Basic example
class ExampleCode(torch.nn.Module):
    def __init__(self):
        super().__init__()
        self.mm_param = torch.nn.Parameter(torch.randn(d_hid, d_hid))
        self.mm_param2 = torch.nn.Parameter(torch.randn(d_hid, d_hid))
        self.lin = torch.nn.Linear(d_hid, d_hid)

    def forward(self, x):
        x = torch.mm(x, self.mm_param)
        x = torch.relu(x)
        pipe_split()
        x = torch.mm(x, self.mm_param)
        x = self.lin(x)
        pipe_split()
        x = torch.relu(x)
        x = torch.mm(x, self.mm_param2)
        pipe_split()
        x = self.lin(x)
        logits = torch.relu(x)
        return logits


def run_worker(args):
    mod = ExampleCode()
    mod.to(args.device)

    x = torch.randn(batch_size, d_hid, device=args.device)
    target = torch.randn(batch_size, d_hid, device=args.device)
    loss_fn = torch.nn.MSELoss(reduction="sum")

    pipe = pipeline(
        mod,
        args.chunks,
        example_args=(x,),
    )

    stage = PipelineStage(
        pipe,
        args.rank,
        device=args.device,
    )

    # Attach to a schedule
    schedule = PipelineScheduleGPipe(stage, args.chunks, loss_fn=loss_fn)

    # Run
    if args.rank == 0:
        schedule.step(x)
    elif args.rank == args.world_size - 1:
        losses = []
        out = schedule.step(target=target, losses=losses)
    else:
        schedule.step()

    dist.barrier()
    print(f"Rank {args.rank} completes")

    # Last rank checks result
    if args.rank == args.world_size - 1:
        ref_out = mod(x)
        ref_loss = loss_fn(x, target)
        pipe_loss = sum(losses)
        torch.testing.assert_close(out, ref_out, rtol=1e-2, atol=5e-3)
        # print(f"equivalence test passed pipe_loss={pipe_loss} ref_loss={ref_loss}")


def main(args=None):
    parser = argparse.ArgumentParser()
    parser.add_argument(
        "--world_size", type=int, default=int(os.getenv("WORLD_SIZE", 4))
    )
    parser.add_argument("--rank", type=int, default=int(os.getenv("RANK", -1)))
    parser.add_argument(
        "--master_addr", type=str, default=os.getenv("MASTER_ADDR", "localhost")
    )
    parser.add_argument(
        "--master_port", type=str, default=os.getenv("MASTER_PORT", "29500")
    )
    parser.add_argument(
        "--cuda", type=int, default=int(torch.cuda.is_available())
    )
    parser.add_argument(
        "--chunks",
        type=int,
        default=4,
    )
    parser.add_argument(
        "--schedule",
        type=str,
        default="FillDrain",
        choices=schedules,
    )
    args = parser.parse_args(args)

    if args.cuda:
        dev_id = args.rank % torch.cuda.device_count()
        args.device = torch.device(f"cuda:{dev_id}")
    else:
        args.device = torch.device("cpu")

    # Init process group
    backend = "nccl" if args.cuda else "gloo"
    dist.init_process_group(
        backend=backend,
        rank=args.rank,
        world_size=args.world_size,
    )

    run_worker(args)


if __name__ == "__main__":
    main()


class TestBwd(unittest.TestCase):
    def test_bwd(self):
        import random

        port = random.randint(29500, 30000)
        args = [
            "--master_port",
            str(port),
        ]
        main(args)<|MERGE_RESOLUTION|>--- conflicted
+++ resolved
@@ -5,14 +5,9 @@
 
 import torch
 import torch.distributed as dist
-<<<<<<< HEAD
 
-from pippy.IR import Pipe, pipe_split
+from pippy.IR import pipe_split, pipeline
 from pippy.PipelineSchedule import PipelineScheduleGPipe
-=======
-from pippy.IR import pipe_split, pipeline
-from pippy.microbatch import sum_reducer, TensorChunkSpec
->>>>>>> 06277870
 from pippy.PipelineStage import PipelineStage
 
 
