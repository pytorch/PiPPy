# Copyright (c) Meta Platforms, Inc. and affiliates
import argparse
import copy
import logging
import os
import socket
from typing import Dict

import torch
import torch.distributed.rpc as rpc
import torch.multiprocessing as mp

from pippy.IR import MultiUseParameterConfig, Pipe, TrivialLossWrapper, pipe_split
from pippy.PipelineDriver import (
    PipelineDriverFillDrain, PipelineDriver1F1B, PipelineDriverBase, PipelineDriverInterleaved1F1B
)
from pippy.microbatch import TensorChunkSpec, CustomReducer

# TODOs for implementing forward/backward/loss with schedules:
# * ability to switch between full-batch loss vs. per-microbatch loss. shen mentioned
# this might change numerics. So we should have the ability to compute loss over
# the whole minibatch rather than doing it for each micro-batch

PROFILING_ENABLED = True
CHECK_NUMERIC_EQUIVALENCE = True

schedules = {
    'FillDrain': PipelineDriverFillDrain,
    '1F1B': PipelineDriver1F1B,
    'Interleaved1F1B': PipelineDriverInterleaved1F1B
}

VERBOSE = bool(os.environ.get('VERBOSE', False))

if VERBOSE:
    logging.getLogger().setLevel(logging.DEBUG)

def get_grad_from_executor(executor, qualname):
    mod = executor.local_value().mod
    if isinstance(mod, torch.nn.parallel.DistributedDataParallel):
        return mod.module.get_parameter(qualname).grad
    else:
        return mod.get_parameter(qualname).grad


torch.fx.Tracer.proxy_buffer_attributes = True

dp_pg_for_reference = None

def run_master(args, pp_ranks):
    torch.manual_seed(42)

    d_hid = 50
    bs = 503
    CHUNKS = 5
    DEBUG_MASK_MINIBATCHES = True
    MULTI_USE_PARAM_CONFIG = MultiUseParameterConfig.REPLICATE if args.replicate else MultiUseParameterConfig.TRANSMIT
    print(f'REPLICATE config: {args.replicate} -> {MULTI_USE_PARAM_CONFIG}')

    print("Using schedule:", args.schedule)

    def rand_zeros_or_ones(shape):
        return torch.randint(0, 2, shape).float()

    class ZeroOneLinear(torch.nn.Module):
        def __init__(self, in_dim, out_dim):
            super().__init__()
            self.w = torch.nn.Parameter(rand_zeros_or_ones((in_dim, out_dim)))

        def forward(self, x):
            return x @ self.w

    class ExampleCode(torch.nn.Module):
        def __init__(self):
            super().__init__()
            self.mm_param = torch.nn.Parameter(rand_zeros_or_ones((d_hid, d_hid)))
            self.mm_param2 = torch.nn.Parameter(rand_zeros_or_ones((d_hid, d_hid)))
            self.lin = ZeroOneLinear(d_hid, d_hid)
            self.register_buffer('buffer', 0.00001 * rand_zeros_or_ones((bs + 100, d_hid)))

        def forward(self, x):
            x = torch.mm(x, self.mm_param)
            skip_connection = x
            x = torch.relu(x)
            pipe_split()
            x = torch.mm(x, self.mm_param) + self.buffer[:x.shape[0]]
            x = self.lin(x)
            pipe_split()
            x = torch.relu(x)
            x = x + skip_connection
            x = torch.mm(x, self.mm_param2)
            x = self.lin(x)
            return x

    ec = ExampleCode()
    ec.to(args.device)
    ec(torch.randn(bs, d_hid, device=args.device))
    ec.train()

    # TODO: works with sum, need to define semantics for e.g. mean
    mse_loss = torch.nn.MSELoss(reduction='sum')
    wrapper = TrivialLossWrapper(ec, mse_loss)
    ec_pipe = Pipe.from_tracing(wrapper, MULTI_USE_PARAM_CONFIG)
    if args.rank == 0:
        print(ec_pipe.split_gm)

    args_chunk_spec = (TensorChunkSpec(0), TensorChunkSpec(0))
    kwargs_chunk_spec: Dict = {}
    output_chunk_spec = CustomReducer(torch.tensor(0.0), lambda a, b: a + b)

    pipe_driver : PipelineDriverBase = schedules[args.schedule](ec_pipe, args_chunk_spec, kwargs_chunk_spec,
                                                                output_chunk_spec, args.pp_group_size,
<<<<<<< HEAD
                                                                all_ranks=pp_ranks,
                                                                _debug_mask_minibatches=DEBUG_MASK_MINIBATCHES)

=======
                                                                all_ranks=pp_ranks, dp_pg_cb=resolve_pg_per_stage,
                                                                _debug_mask_minibatches=DEBUG_MASK_MINIBATCHES,
                                                                _record_mem_dumps=bool(args.record_mem_dumps),
                                                                checkpoint=bool(args.checkpoint))
>>>>>>> 0f666b62
    print(f'Rank {args.rank} Instantiated pipe with ranks {pp_ranks}')

    pipe_driver.init_data_parallel(dp_group_size=args.dp_group_size)

    torch.manual_seed(args.rank)
    input = torch.randn(bs, d_hid, device=args.device)
    target = torch.randn(bs, d_hid, device=args.device)

    # TODO: distributed optimizer
    out = pipe_driver.run(CHUNKS, input, target)

    print(f'Rank {args.rank} got loss value {out}')

    all_grad_qualnames = {k: None for k, v in ec_pipe.named_parameters()}

    pipe_grads = {}

    for name in all_grad_qualnames:
        assert 'split_gm.' in name
        _, module_name, param_qualname = name.split('.', maxsplit=2)

        assert module_name in pipe_driver.remote_stage_executor_rrefs
        rank, module_rref = pipe_driver.remote_stage_executor_rrefs[module_name]
        grad_value = rpc.rpc_sync(module_rref.owner(), get_grad_from_executor, (module_rref, param_qualname))
        pipe_grads[name] = copy.deepcopy(grad_value)

    wrapper_ddp = torch.nn.parallel.DistributedDataParallel(wrapper, process_group=dp_pg_for_reference)

    optim = torch.optim.SGD(wrapper_ddp.parameters(), lr=0.05)
    optim.zero_grad()
    with torch.autograd.profiler.profile(enabled=args.rank == 0) as prof:
        wrapper_out = wrapper_ddp(input, target)
        wrapper_out.backward()
    if prof:
        prof.export_chrome_trace('ref.json')

    not_close_grads = []
    ref_grads = {}

    for name in all_grad_qualnames:
        remapped_qualname = ec_pipe.remap_qualname(name)
        param = wrapper_ddp.module.get_parameter(remapped_qualname)
        assert name in pipe_grads, f'{name} not in pipe_grads keys {pipe_grads.keys()}'
        ref_grads[name] = copy.deepcopy(param.grad)
        if not torch.allclose(pipe_grads[name], ref_grads[name]):
            not_close_grads.append(name)

    if len(not_close_grads):
        raise AssertionError(f'Gradients not close: {not_close_grads}')

    print('Gradient equivalence test passed')


def run_worker(rank, world_size, args):
    os.environ['MASTER_ADDR'] = args.master_addr
    os.environ['MASTER_PORT'] = args.master_port
    # Exclude IB for metadata transport due to lack of EFA support on AWS
    options = rpc.TensorPipeRpcBackendOptions(num_worker_threads=256,
                                              _transports=["shm", "uv"],
                                              rpc_timeout=1800)
    if args.cuda:
        n_devs = torch.cuda.device_count()
        if n_devs > 0:
            dev_id = rank % n_devs
            for i in range(world_size):
                options.set_device_map(f"worker{i}", {dev_id: i % n_devs})
        else:
            args.cuda = 0
    args.device = f'cuda:{dev_id}' if args.cuda else 'cpu'
    print(f"rank = {rank} host/pid/device = "
          f"{socket.gethostname()}/{os.getpid()}/{args.device}")

    # Init DDP process group
    backend = "nccl" if args.cuda else "gloo"
    torch.distributed.init_process_group(backend=backend, rank=rank, world_size=world_size)

    rpc.init_rpc(
        f"worker{rank}",
        rank=rank,
        world_size=world_size,
        rpc_backend_options=options
    )

    pp_ranks_per_dp_group = [[i * args.dp_group_size + rank for i in range(args.pp_group_size)]
                             for rank in range(args.dp_group_size)]

    global dp_pg_for_reference
    dp_pg_for_reference = torch.distributed.new_group(list(range(args.dp_group_size)))

    if rank >= 0 and rank // args.dp_group_size == 0:
        args.rank = rank
        run_master(args, pp_ranks_per_dp_group[rank])
    rpc.shutdown()


if __name__ == "__main__":
    parser = argparse.ArgumentParser()
    parser.add_argument('--world_size', type=int, default=int(os.getenv("WORLD_SIZE", 12)))
    # in row-major
    # DP ranks are contiguous rows of size `args.dp_group_size`
    # PP ranks are non-contiguous columns of size `args.pp_group_size`
    #
    # if dp_group_size = 4 and pp_group_size = 3
    #
    #   0 1 2  3
    #   4 5 6  7
    #   8 9 10 11
    #
    # DP ranks are [0, 1, 2, 3], [4, 5, 6, 7], [8, 9, 10, 11]
    # PP ranks are [0, 4, 8], [1, 5, 9], [2, 6, 10], [3, 7, 11]
    parser.add_argument('--dp_group_size', type=int, default=int(os.getenv("DP_GROUP_SIZE", 4)))
    parser.add_argument('--pp_group_size', type=int, default=int(os.getenv("PP_GROUP_SIZE", 3)))
    parser.add_argument('--rank', type=int, default=int(os.getenv("RANK", -1)))
    parser.add_argument('--master_addr', type=str, default=os.getenv('MASTER_ADDR', 'localhost'))
    parser.add_argument('--master_port', type=str, default=os.getenv('MASTER_PORT', '29500'))
    parser.add_argument('-s', '--schedule', type=str, default=list(schedules.keys())[0], choices=schedules.keys())
    parser.add_argument('--replicate', type=int, default=int(os.getenv("REPLICATE", '0')))
    parser.add_argument('--cuda', type=int, default=int(torch.cuda.is_available()))
    parser.add_argument('--record_mem_dumps', type=int, default=0, choices=[0, 1])
    parser.add_argument('--checkpoint', type=int, default=0, choices=[0, 1])
    args = parser.parse_args()

    assert args.dp_group_size * args.pp_group_size == args.world_size

    if args.rank == -1:
        mp.spawn(run_worker, args=(args.world_size, args,), nprocs=args.world_size, join=True)
    elif args.rank < args.world_size:
        run_worker(args.rank, args.world_size, args)
    else:
        print("I'm unused, exiting")<|MERGE_RESOLUTION|>--- conflicted
+++ resolved
@@ -110,16 +110,10 @@
 
     pipe_driver : PipelineDriverBase = schedules[args.schedule](ec_pipe, args_chunk_spec, kwargs_chunk_spec,
                                                                 output_chunk_spec, args.pp_group_size,
-<<<<<<< HEAD
                                                                 all_ranks=pp_ranks,
-                                                                _debug_mask_minibatches=DEBUG_MASK_MINIBATCHES)
-
-=======
-                                                                all_ranks=pp_ranks, dp_pg_cb=resolve_pg_per_stage,
                                                                 _debug_mask_minibatches=DEBUG_MASK_MINIBATCHES,
                                                                 _record_mem_dumps=bool(args.record_mem_dumps),
                                                                 checkpoint=bool(args.checkpoint))
->>>>>>> 0f666b62
     print(f'Rank {args.rank} Instantiated pipe with ranks {pp_ranks}')
 
     pipe_driver.init_data_parallel(dp_group_size=args.dp_group_size)
