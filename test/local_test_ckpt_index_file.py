--- conflicted
+++ resolved
@@ -6,14 +6,12 @@
 from copy import deepcopy
 from typing import List
 
-<<<<<<< HEAD
 from pippy.hf._SaveModule import save_checkpoint
 from pippy.IR import pipe_split, TrivialLossWrapper
 from pippy.LoadModule import load_checkpoint
 from pippy.compile import compile_stage
-=======
 import torch
->>>>>>> f7307615
+
 import torch.distributed as dist
 import torch.optim as optim
 from pippy.compile import compile_stage
