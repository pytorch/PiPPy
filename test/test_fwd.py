# Copyright (c) Meta Platforms, Inc. and affiliates
import argparse
import os
import unittest

import pippy

import torch
import torch.distributed as dist
from pippy.IR import pipe_split, pipeline
from pippy.PipelineSchedule import PipelineScheduleGPipe
from pippy.PipelineStage import PipelineStage


pippy.microbatch._debug_mask_minibatches = True

d_hid = 512
batch_size = 256

torch.manual_seed(0)


class ExampleCode(torch.nn.Module):
    def __init__(self):
        super().__init__()
        self.mm_param0 = torch.nn.Parameter(torch.randn(d_hid, d_hid))
        self.mm_param1 = torch.nn.Parameter(torch.randn(d_hid, d_hid))
        self.mm_param2 = torch.nn.Parameter(torch.randn(d_hid, d_hid))
        self.lin1 = torch.nn.Linear(d_hid, d_hid)
        self.lin2 = torch.nn.Linear(d_hid, d_hid)

    def forward(self, x, y=torch.zeros(batch_size, d_hid)):
<<<<<<< HEAD
        x = torch.mm(x, self.mm_param0)
        skip_connection = x
=======
        x = torch.mm(x, self.mm_param)
>>>>>>> 96ef526b
        x = x + y
        x = torch.relu(x)
        pipe_split()
        x = torch.mm(x, self.mm_param1)
        x = self.lin1(x)
        pipe_split()
        x = torch.relu(x)
        x = torch.mm(x, self.mm_param2)
        pipe_split()
        x = self.lin2(x)
        x = torch.relu(x)
        return x


def run_worker(args):
    mod = ExampleCode()
    mod.to(args.device)

    x = torch.randn(batch_size, d_hid, device=args.device)
    y = torch.randn(batch_size, d_hid, device=args.device)

    pipe = pipeline(
        mod,
        args.chunks,
        example_args=(x,),
        example_kwargs={"y": y},
    )

    stage = PipelineStage(
        pipe,
        args.rank,
        device=args.device,
    )

    # Attach to a schedule
    schedule = PipelineScheduleGPipe(stage, args.chunks)

    # Run
    if args.rank == 0:
<<<<<<< HEAD
        stage(x, y)
    elif args.rank == args.world_size - 1:
        out = stage()
=======
        schedule.step(x, y=y)
>>>>>>> 96ef526b
    else:
        out = schedule.step()

    dist.barrier()
    print(f"Rank {args.rank} completes")

    # Last rank checks result
    if args.rank == args.world_size - 1:
        ref_out = mod(x, y=y)
        torch.testing.assert_close(out, ref_out)
        print(
            f"equivalence test passed {torch.sum(out)} ref {torch.sum(ref_out)}"
        )

    # Test qualname mapping
    sd = stage.submod.state_dict()
    print(f"Rank {args.rank} state dict keys: {sd.keys()}")
    remapped_keys = [stage.remap_qualname(k) for k in sd.keys()]
    print(f"Rank {args.rank} remapped keys: {remapped_keys}")
    # Confirm remapped keys are consistent with original model
    old_keys = mod.state_dict().keys()
    assert all(rk in old_keys for rk in remapped_keys)
    print(f"Qualname test passed")


def main(args=None):
    parser = argparse.ArgumentParser()
    parser.add_argument(
        "--world_size", type=int, default=int(os.getenv("WORLD_SIZE", 4))
    )
    parser.add_argument("--rank", type=int, default=int(os.getenv("RANK", -1)))
    parser.add_argument(
        "--master_addr", type=str, default=os.getenv("MASTER_ADDR", "localhost")
    )
    parser.add_argument(
        "--master_port", type=str, default=os.getenv("MASTER_PORT", "29500")
    )
    parser.add_argument(
        "--cuda", type=int, default=int(torch.cuda.is_available())
    )
    parser.add_argument(
        "--chunks",
        type=int,
        default=4,
    )
    args = parser.parse_args(args)

    if args.cuda:
        dev_id = args.rank % torch.cuda.device_count()
        args.device = torch.device(f"cuda:{dev_id}")
    else:
        args.device = torch.device("cpu")

    # Init process group
    backend = "nccl" if args.cuda else "gloo"
    dist.init_process_group(
        backend=backend,
        rank=args.rank,
        world_size=args.world_size,
    )

    run_worker(args)


if __name__ == "__main__":
    main()


class TestFwd(unittest.TestCase):
    def test_fwd(self):
        import random

        port = random.randint(29500, 30000)
        args = [
            "--master_port",
            str(port),
        ]
        main(args)<|MERGE_RESOLUTION|>--- conflicted
+++ resolved
@@ -30,12 +30,7 @@
         self.lin2 = torch.nn.Linear(d_hid, d_hid)
 
     def forward(self, x, y=torch.zeros(batch_size, d_hid)):
-<<<<<<< HEAD
         x = torch.mm(x, self.mm_param0)
-        skip_connection = x
-=======
-        x = torch.mm(x, self.mm_param)
->>>>>>> 96ef526b
         x = x + y
         x = torch.relu(x)
         pipe_split()
@@ -75,13 +70,7 @@
 
     # Run
     if args.rank == 0:
-<<<<<<< HEAD
-        stage(x, y)
-    elif args.rank == args.world_size - 1:
-        out = stage()
-=======
         schedule.step(x, y=y)
->>>>>>> 96ef526b
     else:
         out = schedule.step()
 
