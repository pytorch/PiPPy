--- conflicted
+++ resolved
@@ -12,8 +12,6 @@
     with_comms,
 )
 from spmd.tensor import DeviceMesh
-
-from typing import List
 
 
 class TraceDeviceMeshTestBase:
@@ -85,15 +83,10 @@
             ]
             tensor_to_scatter = torch.cat(scattered_tensors)
 
-<<<<<<< HEAD
             def fn(tensor_to_scatter: torch.Tensor):
                 received_tensor = mesh.scatter(
-                    CommTensor(tensor_to_scatter), mesh_dim=dim
+                    tensor_to_scatter, mesh_dim=dim
                 )
-=======
-            def fn(tensors: List[torch.Tensor]):
-                received_tensor = mesh.scatter(tensors, mesh_dim=dim)
->>>>>>> d5328e51
                 # multiply with 1 to trigger wait on read during tracing.
                 return received_tensor * 1
 
@@ -116,18 +109,10 @@
                 get_global_rank(dim_group, i) for i in range(dim_group_size)
             ]
 
-<<<<<<< HEAD
             def fn(output_tensor: torch.Tensor, tensor: torch.Tensor):
-                input_tensor = CommTensor(tensor)
                 return mesh.all_gather(
-                    output_tensor, input_tensor, mesh_dim=dim
+                    output_tensor, tensor, mesh_dim=dim
                 )
-=======
-            def fn(tensor: torch.Tensor):
-                gathered_tensors = mesh.all_gather(tensor, mesh_dim=dim)
-                # multiply with 1 to trigger wait on read during tracing.
-                return [t * 1 for t in gathered_tensors]
->>>>>>> d5328e51
 
             res_tensor = torch.empty(
                 dim_group_size * 3, 3, device=self.device_type
