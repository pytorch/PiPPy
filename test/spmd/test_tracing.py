--- conflicted
+++ resolved
@@ -14,10 +14,6 @@
 from spmd.tensor import DeviceMesh
 
 
-<<<<<<< HEAD
-
-=======
->>>>>>> 6d2e9942
 class TraceDeviceMeshTestBase:
     def _test_tracing_all_reduce_nd(self, mesh_tensor):
         mesh = DeviceMesh(self.device_type, mesh_tensor)
@@ -87,13 +83,8 @@
             ]
             tensor_to_scatter = torch.cat(scattered_tensors)
 
-<<<<<<< HEAD
-            def fn(tensors: List[torch.Tensor]):
-                received_tensor = mesh.scatter(tensors, mesh_dim=dim)
-=======
             def fn(tensor_to_scatter: torch.Tensor):
                 received_tensor = mesh.scatter(tensor_to_scatter, mesh_dim=dim)
->>>>>>> 6d2e9942
                 # multiply with 1 to trigger wait on read during tracing.
                 return received_tensor * 1
 
@@ -116,15 +107,8 @@
                 get_global_rank(dim_group, i) for i in range(dim_group_size)
             ]
 
-<<<<<<< HEAD
-            def fn(tensor: torch.Tensor):
-                gathered_tensors = mesh.all_gather(tensor, mesh_dim=dim)
-                # multiply with 1 to trigger wait on read during tracing.
-                return [t * 1 for t in gathered_tensors]
-=======
             def fn(tensor: torch.Tensor, output_shape):
                 return mesh.all_gather(tensor, output_shape, mesh_dim=dim)
->>>>>>> 6d2e9942
 
             # use a local_tensor + 1 for tracing to make sure that we are not
             # simply replaying recorded tensor value
@@ -183,49 +167,5 @@
         self._test_all_gather_nd(torch.arange(4).reshape(2, 2))
 
 
-class TraceDeviceMesh3DTest(DistTensorTestBase, TraceDeviceMeshTestBase):
-    @property
-    def world_size(self):
-        return 8
-
-    @with_comms
-    def test_tracing_all_reduce_nd(self):
-        self._test_tracing_all_reduce_nd(torch.arange(8).reshape(2, 2, 2))
-
-    @with_comms
-    def test_broadcast_nd(self):
-        self._test_broadcast_nd(torch.arange(8).reshape(2, 2, 2))
-
-    @with_comms
-    def test_scatter_nd(self):
-        self._test_scatter_nd(torch.arange(8).reshape(2, 2, 2))
-
-    @with_comms
-    def test_all_gather_nd(self):
-        self._test_all_gather_nd(torch.arange(8).reshape(2, 2, 2))
-
-
-class TraceDeviceMesh2DTest(DistTensorTestBase, TraceDeviceMeshTestBase):
-    @property
-    def world_size(self):
-        return 4
-
-    @with_comms
-    def test_tracing_all_reduce_nd(self):
-        self._test_tracing_all_reduce_nd(torch.arange(4).reshape(2, 2))
-
-    @with_comms
-    def test_broadcast_nd(self):
-        self._test_broadcast_nd(torch.arange(4).reshape(2, 2))
-
-    @with_comms
-    def test_scatter_nd(self):
-        self._test_scatter_nd(torch.arange(4).reshape(2, 2))
-
-    @with_comms
-    def test_all_gather_nd(self):
-        self._test_all_gather_nd(torch.arange(4).reshape(2, 2))
-
-
 if __name__ == "__main__":
     run_tests()