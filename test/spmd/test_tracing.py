# Copyright (c) Meta Platforms, Inc. and affiliates
from typing import List

import torch
import torch.nn as nn
from torch.distributed.distributed_c10d import get_global_rank, get_world_size
from torch.distributed._spmd.comm_tensor import CommTensor
from torch.fx.experimental.proxy_tensor import make_fx
from torch.nn.parallel import DistributedDataParallel as DDP
from torch.testing._internal.common_utils import run_tests

<<<<<<< HEAD
from spmd.api import SPMD, Schema
from spmd.testing.common_dtensor import (
    DTensorTestBase,
=======
from spmd.compiler.api import SPMD, Schema
from spmd.testing.common_utils import (
    DistTensorTestBase,
>>>>>>> f35d27d3
    with_comms,
)
from spmd.tensor import (
    DeviceMesh,
    Replicate,
)

from copy import deepcopy


class TraceDeviceMeshTestBase:
    def _test_tracing_all_reduce_nd(self, mesh_tensor):
        mesh = DeviceMesh(self.device_type, mesh_tensor)
        local_tensor = torch.ones(3, 3, device=self.device_type) * self.rank

        # check all dim groups
        dim_to_subgroups = mesh.get_dim_groups()
        for dim, dim_group in enumerate(dim_to_subgroups):
            dim_group_size = get_world_size(dim_group)
            global_ranks = [
                get_global_rank(dim_group, i) for i in range(dim_group_size)
            ]

            def fn(tensor: torch.Tensor):
                tensor_to_reduce = CommTensor(tensor.clone())
                mesh.all_reduce(tensor_to_reduce, mesh_dim=dim)
                # multiply with 1 to trigger wait on read during tracing.
                return tensor_to_reduce * 1

            # use a local_tensor + 1 for tracing to make sure that we are not
            # simply replaying recorded tensor value
            traced_fn = make_fx(fn)(local_tensor + 1)

            # execute traced DeviceMesh communication
            reduced_tensor = traced_fn(local_tensor.clone())
            res_num = sum(global_ranks)
            self.assertEqual(reduced_tensor, torch.ones(3, 3) * res_num)

    def _test_broadcast_nd(self, mesh_tensor):
        mesh = DeviceMesh(self.device_type, mesh_tensor)

        # check all dim groups
        dim_to_subgroups = mesh.get_dim_groups()
        for dim, dim_group in enumerate(dim_to_subgroups):
            dim_group_size = get_world_size(dim_group)
            global_ranks = [
                get_global_rank(dim_group, i) for i in range(dim_group_size)
            ]

            def fn(tensor: torch.Tensor):
                received_tensor = CommTensor(tensor.clone())
                mesh.broadcast(received_tensor, mesh_dim=dim)
                # multiply with 1 to trigger wait on read during tracing.
                return received_tensor * 1

            local_tensor = torch.ones(3, 3, device=self.device_type) * self.rank
            # use a local_tensor + 1 for tracing to make sure that we are not
            # simply replaying recorded tensor value
            traced_fn = make_fx(fn)(local_tensor + 1)

            # execute traced DeviceMesh communication
            received_tensor = traced_fn(local_tensor)
            res_num = global_ranks[0]
            self.assertEqual(received_tensor, torch.ones(3, 3) * res_num)

    def _test_scatter_nd(self, mesh_tensor):
        mesh = DeviceMesh(self.device_type, mesh_tensor)

        # check all dim groups
        dim_to_subgroups = mesh.get_dim_groups()
        for dim, dim_group in enumerate(dim_to_subgroups):
            dim_group_size = get_world_size(dim_group)
            global_ranks = [
                get_global_rank(dim_group, i) for i in range(dim_group_size)
            ]
            scattered_tensors = [
                torch.ones(3, 3, device=self.device_type) * global_rank
                for global_rank in global_ranks
            ]

            def fn(to_receive: torch.Tensor, to_scatter: List[torch.Tensor]):
                to_scatter = [CommTensor(t) for t in to_scatter]
                to_receive = CommTensor(to_receive)
                mesh.scatter(to_receive, to_scatter, mesh_dim=dim)
                # multiply with 1 to trigger wait on read during tracing.
                return to_receive * 1

            # use a local_tensor + 1 for tracing to make sure that we are not
            # simply replaying recorded tensor value
            to_receive = torch.empty_like(
                scattered_tensors[mesh.get_coordinate_on_dim(dim)]
            )
            traced_fn = make_fx(fn)(
                to_receive, [t + 1 for t in scattered_tensors]
            )

            received_tensor = traced_fn(to_receive, scattered_tensors)
            self.assertEqual(received_tensor, torch.ones(3, 3) * self.rank)

    def _test_all_gather_nd(self, mesh_tensor):
        mesh = DeviceMesh(self.device_type, mesh_tensor)
        # each rank have its own tensor, all_gather gives a big tensor
        local_tensor = torch.ones(3, 3, device=self.device_type) * self.rank

        dim_to_subgroups = mesh.get_dim_groups()
        for dim, dim_group in enumerate(dim_to_subgroups):
            dim_group_size = get_world_size(dim_group)
            global_ranks = [
                get_global_rank(dim_group, i) for i in range(dim_group_size)
            ]

            gathered_list = [
                torch.empty_like(local_tensor) for _ in range(dim_group_size)
            ]

            def fn(gathered_list: List[torch.Tensor], tensor: torch.Tensor):
                gathered_list = [CommTensor(t) for t in gathered_list]
                tensor = CommTensor(tensor)
                mesh.all_gather(gathered_list, tensor, mesh_dim=dim)
                return [t * 1 for t in gathered_list]

            # use a local_tensor + 1 for tracing to make sure that we are not
            # simply replaying recorded tensor value
            traced_fn = make_fx(fn)(gathered_list, local_tensor + 1)
            gathered_list = traced_fn(gathered_list, local_tensor)

            self.assertEqual(len(gathered_list), dim_group_size)
            for idx, gathered_tensor in enumerate(gathered_list):
                self.assertEqual(
                    gathered_tensor, torch.ones(3, 3) * global_ranks[idx]
                )


class TraceDeviceMesh3DTest(DTensorTestBase, TraceDeviceMeshTestBase):
    @property
    def world_size(self):
        return 8

    @with_comms
    def test_tracing_all_reduce_nd(self):
        self._test_tracing_all_reduce_nd(torch.arange(8).reshape(2, 2, 2))

    @with_comms
    def test_broadcast_nd(self):
        self._test_broadcast_nd(torch.arange(8).reshape(2, 2, 2))

    @with_comms
    def test_scatter_nd(self):
        self._test_scatter_nd(torch.arange(8).reshape(2, 2, 2))

    @with_comms
    def test_all_gather_nd(self):
        self._test_all_gather_nd(torch.arange(8).reshape(2, 2, 2))


class TraceDeviceMesh2DTest(DTensorTestBase, TraceDeviceMeshTestBase):
    @property
    def world_size(self):
        return 4

    @with_comms
    def test_tracing_all_reduce_nd(self):
        self._test_tracing_all_reduce_nd(torch.arange(4).reshape(2, 2))

    @with_comms
    def test_broadcast_nd(self):
        self._test_broadcast_nd(torch.arange(4).reshape(2, 2))

    @with_comms
    def test_scatter_nd(self):
        self._test_scatter_nd(torch.arange(4).reshape(2, 2))

    @with_comms
    def test_all_gather_nd(self):
        self._test_all_gather_nd(torch.arange(4).reshape(2, 2))


class TraceModuleTest(DTensorTestBase):
    @property
    def world_size(self):
        return 2

    def _test_trace_replicate(self, model, x):
        # if x.device.type == "cuda":
        ddp = DDP(deepcopy(model))
        spmd = SPMD(
            deepcopy(model),
            schema=Schema(
                mesh=DeviceMesh(
                    self.device_type, torch.arange(self.world_size)
                ),
                placements=[Replicate()],
            ),
        )

        ddp(x).sum().backward()
        spmd(x).sum().backward()
        for p1, p2 in zip(ddp.parameters(), spmd.parameters()):
            # DDP divides gradients by world size to compute average, but
            # _Partial tensor shouldn't do that automatically. Hence explicitly
            # do division here.
            self.assertTrue(p1.grad.allclose(p2.grad / self.world_size))

    @with_comms
    def test_sequential(self):
        model = nn.Sequential(*[nn.Linear(10, 10) for _ in range(2)]).to(
            self.device_type
        )
        x = torch.randn(2, 10).to(self.device_type)
        self._test_trace_replicate(model, x)

    @with_comms
    def test_parallel(self):
        class Model(nn.Module):
            def __init__(self):
                super().__init__()
                self.module_list = nn.ModuleList(
                    [nn.Linear(10, 10) for _ in range(2)]
                )

            def forward(self, x):
                return sum([m(x) for m in self.module_list])

        model = Model().to(self.device_type)
        x = torch.randn(2, 10).to(self.device_type)
        self._test_trace_replicate(model, x)


if __name__ == "__main__":
    run_tests()<|MERGE_RESOLUTION|>--- conflicted
+++ resolved
@@ -9,15 +9,9 @@
 from torch.nn.parallel import DistributedDataParallel as DDP
 from torch.testing._internal.common_utils import run_tests
 
-<<<<<<< HEAD
-from spmd.api import SPMD, Schema
+from spmd.compiler.api import SPMD, Schema
 from spmd.testing.common_dtensor import (
     DTensorTestBase,
-=======
-from spmd.compiler.api import SPMD, Schema
-from spmd.testing.common_utils import (
-    DistTensorTestBase,
->>>>>>> f35d27d3
     with_comms,
 )
 from spmd.tensor import (
