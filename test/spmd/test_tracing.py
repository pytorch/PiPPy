--- conflicted
+++ resolved
@@ -10,11 +10,7 @@
 from torch.testing._internal.common_utils import run_tests
 
 from spmd.api import SPMD, Schema
-<<<<<<< HEAD
-from spmd.testing.common_dtensor import (  # type: ignore
-=======
 from spmd.testing.common_dtensor import (
->>>>>>> 38bdfdcc
     DTensorTestBase,
     with_comms,
 )
