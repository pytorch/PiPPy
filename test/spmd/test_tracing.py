# Copyright (c) Meta Platforms, Inc. and affiliates
from typing import List
import numpy as np

import torch
import torch.nn as nn
from torch.distributed.distributed_c10d import get_global_rank, get_world_size
from torch.distributed._spmd.comm_tensor import CommTensor
from torch.testing._internal.distributed._tensor.common_dtensor import (
    DTensorTestBase,
    with_comms,
)
from torch.fx.experimental.proxy_tensor import make_fx
from torch.nn.parallel import DistributedDataParallel as DDP
from torch.testing._internal.common_utils import run_tests

from spmd.compiler.api import SPMD, Schema
from spmd.tensor import (
    DeviceMesh,
    Replicate,
)

from copy import deepcopy


class TraceDeviceMeshTestBase:
    def _test_tracing_all_reduce_nd(self, mesh_tensor):
        mesh = DeviceMesh(self.device_type, mesh_tensor)
        local_tensor = torch.ones(3, 3, device=self.device_type) * self.rank

        # check all dim groups
        dim_to_subgroups = mesh.get_dim_groups()
        for dim, dim_group in enumerate(dim_to_subgroups):
            dim_group_size = get_world_size(dim_group)
            global_ranks = [
                get_global_rank(dim_group, i) for i in range(dim_group_size)
            ]

            def fn(tensor: torch.Tensor):
                tensor_to_reduce = CommTensor(tensor.clone())
                mesh.all_reduce(tensor_to_reduce, mesh_dim=dim)
                # multiply with 1 to trigger wait on read during tracing.
                return tensor_to_reduce * 1

            # use a local_tensor + 1 for tracing to make sure that we are not
            # simply replaying recorded tensor value
            traced_fn = make_fx(fn)(local_tensor + 1)

            # execute traced DeviceMesh communication
            reduced_tensor = traced_fn(local_tensor.clone())
            res_num = sum(global_ranks)
            self.assertEqual(reduced_tensor, torch.ones(3, 3) * res_num)

    def _test_broadcast_nd(self, mesh_tensor):
        mesh = DeviceMesh(self.device_type, mesh_tensor)

        # check all dim groups
        dim_to_subgroups = mesh.get_dim_groups()
        for dim, dim_group in enumerate(dim_to_subgroups):
            dim_group_size = get_world_size(dim_group)
            global_ranks = [
                get_global_rank(dim_group, i) for i in range(dim_group_size)
            ]

            def fn(tensor: torch.Tensor):
                received_tensor = CommTensor(tensor.clone())
                mesh.broadcast(received_tensor, mesh_dim=dim)
                # multiply with 1 to trigger wait on read during tracing.
                return received_tensor * 1

            local_tensor = torch.ones(3, 3, device=self.device_type) * self.rank
            # use a local_tensor + 1 for tracing to make sure that we are not
            # simply replaying recorded tensor value
            traced_fn = make_fx(fn)(local_tensor + 1)

            # execute traced DeviceMesh communication
            received_tensor = traced_fn(local_tensor)
            res_num = global_ranks[0]
            self.assertEqual(received_tensor, torch.ones(3, 3) * res_num)

    def _test_scatter_nd(self, mesh_tensor):
        mesh = DeviceMesh(self.device_type, mesh_tensor)

        # check all dim groups
        dim_to_subgroups = mesh.get_dim_groups()
        for dim, dim_group in enumerate(dim_to_subgroups):
            dim_group_size = get_world_size(dim_group)
            global_ranks = [
                get_global_rank(dim_group, i) for i in range(dim_group_size)
            ]
            scattered_tensors = [
                torch.ones(3, 3, device=self.device_type) * global_rank
                for global_rank in global_ranks
            ]

            def fn(to_receive: torch.Tensor, to_scatter: List[torch.Tensor]):
                to_scatter = [CommTensor(t) for t in to_scatter]
                to_receive = CommTensor(to_receive)
                mesh.scatter(to_receive, to_scatter, mesh_dim=dim)
                # multiply with 1 to trigger wait on read during tracing.
                return to_receive * 1

            # use a local_tensor + 1 for tracing to make sure that we are not
            # simply replaying recorded tensor value
            to_receive = torch.empty_like(
                scattered_tensors[mesh.get_coordinate_on_dim(dim)]
            )
            traced_fn = make_fx(fn)(
                to_receive, [t + 1 for t in scattered_tensors]
            )

            received_tensor = traced_fn(to_receive, scattered_tensors)
            self.assertEqual(received_tensor, torch.ones(3, 3) * self.rank)

    def _test_all_gather_nd(self, mesh_tensor):
        mesh = DeviceMesh(self.device_type, mesh_tensor)
        # each rank have its own tensor, all_gather gives a big tensor
        local_tensor = torch.ones(3, 3, device=self.device_type) * self.rank

        dim_to_subgroups = mesh.get_dim_groups()
        for dim, dim_group in enumerate(dim_to_subgroups):
            dim_group_size = get_world_size(dim_group)
            global_ranks = [
                get_global_rank(dim_group, i) for i in range(dim_group_size)
            ]

            gathered_list = [
                torch.empty_like(local_tensor) for _ in range(dim_group_size)
            ]

            def fn(gathered_list: List[torch.Tensor], tensor: torch.Tensor):
                gathered_list = [CommTensor(t) for t in gathered_list]
                tensor = CommTensor(tensor)
                mesh.all_gather(gathered_list, tensor, mesh_dim=dim)
                return [t * 1 for t in gathered_list]

            # use a local_tensor + 1 for tracing to make sure that we are not
            # simply replaying recorded tensor value
            traced_fn = make_fx(fn)(gathered_list, local_tensor + 1)
            gathered_list = traced_fn(gathered_list, local_tensor)

            self.assertEqual(len(gathered_list), dim_group_size)
            for idx, gathered_tensor in enumerate(gathered_list):
                self.assertEqual(
                    gathered_tensor, torch.ones(3, 3) * global_ranks[idx]
                )


class TraceDeviceMesh3DTest(DTensorTestBase, TraceDeviceMeshTestBase):
    @property
    def world_size(self):
        return 8

    @with_comms
    def test_tracing_all_reduce_nd(self):
        self._test_tracing_all_reduce_nd(torch.arange(8).reshape(2, 2, 2))

    @with_comms
    def test_broadcast_nd(self):
        self._test_broadcast_nd(torch.arange(8).reshape(2, 2, 2))

    @with_comms
    def test_scatter_nd(self):
        self._test_scatter_nd(torch.arange(8).reshape(2, 2, 2))

    @with_comms
    def test_all_gather_nd(self):
        self._test_all_gather_nd(torch.arange(8).reshape(2, 2, 2))


class TraceDeviceMesh2DTest(DTensorTestBase, TraceDeviceMeshTestBase):
    @property
    def world_size(self):
        return 4

    @with_comms
    def test_tracing_all_reduce_nd(self):
        self._test_tracing_all_reduce_nd(torch.arange(4).reshape(2, 2))

    @with_comms
    def test_broadcast_nd(self):
        self._test_broadcast_nd(torch.arange(4).reshape(2, 2))

    @with_comms
    def test_scatter_nd(self):
        self._test_scatter_nd(torch.arange(4).reshape(2, 2))

    @with_comms
    def test_all_gather_nd(self):
        self._test_all_gather_nd(torch.arange(4).reshape(2, 2))


class TraceModuleTest(DTensorTestBase):
    @property
    def world_size(self):
        return 2

    def _test_trace_replicate(self, model, x, *args, **kwargs):
        only_fw = False
        if "only_fw" in kwargs:
            only_fw = kwargs["only_fw"]
            del kwargs["only_fw"]
        # if x.device.type == "cuda":
        ddp = DDP(deepcopy(model))
        spmd = SPMD(
            deepcopy(model),
            schema=Schema(
                mesh=DeviceMesh(
                    self.device_type, torch.arange(self.world_size)
                ),
                placements=[Replicate()],
            ),
<<<<<<< HEAD
            fw_only=only_fw,
        )
=======
            input_schemas=kwargs["inp_schemas"]
            if "inp_schemas" in kwargs
            else None,
        )
        if "inp_schemas" in kwargs:
            del kwargs["inp_schemas"]
        only_fw = False
        if "only_fw" in kwargs:
            only_fw = kwargs["only_fw"]
            del kwargs["only_fw"]
>>>>>>> 8e0a2d51
        if only_fw:
            output_ddp = ddp(x, *args, **kwargs)
            output_spmd = spmd(x, *args, **kwargs)
            self.assertTrue(output_ddp.size(), output_spmd.size())
            return
        ddp(x, *args, **kwargs).sum().backward()
        spmd(x, *args, **kwargs).sum().backward()
        for p1, p2 in zip(ddp.parameters(), spmd.parameters()):
            # DDP divides gradients by world size to compute average, but
            # _Partial tensor shouldn't do that automatically. Hence explicitly
            # do division here.
            self.assertTrue(
                p1.grad.allclose(p2.grad / self.world_size)
                or p1.grad.allclose(p2.grad)
            )

    @with_comms
    def test_torch_cat(self):
        x = torch.rand((2, 4)).to(self.device_type)

        class Model(torch.nn.Module):
            def __init__(self):
                super().__init__()
                self.w = torch.nn.Parameter(torch.rand((2, 4)))

            def forward(self, x):
                # TODO(anj): Using self.w and ignoring x results in an allgather call
                # that we have not yet supported.
                return torch.cat((self.w, self.w), 0)

        model = Model().to(self.device_type)
        inp_kwargs = {}
        inp_kwargs["inp_schemas"] = [
            Schema(
                mesh=DeviceMesh(
                    self.device_type, torch.arange(self.world_size)
                ),
                placements=[Replicate()],
            )
        ]
        self._test_trace_replicate(
            Model().to(self.device_type),
            torch.rand((2, 4)).to(self.device_type),
            **inp_kwargs
        )

    @with_comms
    def test_layer_norm_fw(self):
        # This test is for get_item support. layer_norm contains
        # tuples in its output which means we need to support get_item.
        input_dims = []

        input = np.random.randn(4, 5).astype(np.float32)
        model = nn.LayerNorm(input.shape[1:]).to(self.device_type)
        pt_input = torch.tensor(input, dtype=torch.float).to(self.device_type)
        self._test_trace_replicate(model, pt_input, only_fw=True)

    @with_comms
    def test_baked_in_shape(self):
        class LCE(torch.nn.Module):
            def __init__(self):
                super().__init__()
                torch.manual_seed(5)
                self.w = torch.nn.Parameter(torch.rand((5, 10)))
                self.b = torch.nn.Parameter(torch.rand((5)))

            def forward(self, x, *args, **kwargs):
                # the code below will bake in the shape of x_t as arguments to expand
                x_t = x.permute(0, 2, 1)
                y_t = kwargs["dict_test"]["value"].expand(x_t.shape) + args[0][
                    0
                ].expand(x_t.shape)
                # code below triggers an "expand" with shape baked in.
                return torch.nn.functional.linear(y_t, self.w, self.b)

        model = LCE().to(self.device_type)
        x = torch.randn(2, 10, 80).to(self.device_type)
        y = torch.randn(2, 80, 10).to(self.device_type)
        z = torch.randn(2, 80, 10).to(self.device_type)
        self._test_trace_replicate(model, x, [y], dict_test={"value": z})

    @with_comms
    def test_sequential(self):
        model = nn.Sequential(*[nn.Linear(10, 10) for _ in range(2)]).to(
            self.device_type
        )
        x = torch.randn(2, 10).to(self.device_type)
        self._test_trace_replicate(model, x)

    @with_comms
    def test_parallel(self):
        class Model(nn.Module):
            def __init__(self):
                super().__init__()
                self.module_list = nn.ModuleList(
                    [nn.Linear(10, 10) for _ in range(2)]
                )

            def forward(self, x):
                return sum([m(x) for m in self.module_list])

        model = Model().to(self.device_type)
        x = torch.randn(2, 10).to(self.device_type)
        self._test_trace_replicate(model, x)


if __name__ == "__main__":
    run_tests()<|MERGE_RESOLUTION|>--- conflicted
+++ resolved
@@ -196,10 +196,6 @@
         return 2
 
     def _test_trace_replicate(self, model, x, *args, **kwargs):
-        only_fw = False
-        if "only_fw" in kwargs:
-            only_fw = kwargs["only_fw"]
-            del kwargs["only_fw"]
         # if x.device.type == "cuda":
         ddp = DDP(deepcopy(model))
         spmd = SPMD(
@@ -210,10 +206,6 @@
                 ),
                 placements=[Replicate()],
             ),
-<<<<<<< HEAD
-            fw_only=only_fw,
-        )
-=======
             input_schemas=kwargs["inp_schemas"]
             if "inp_schemas" in kwargs
             else None,
@@ -224,7 +216,6 @@
         if "only_fw" in kwargs:
             only_fw = kwargs["only_fw"]
             del kwargs["only_fw"]
->>>>>>> 8e0a2d51
         if only_fw:
             output_ddp = ddp(x, *args, **kwargs)
             output_spmd = spmd(x, *args, **kwargs)
