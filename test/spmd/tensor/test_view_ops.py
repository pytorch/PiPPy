# Copyright (c) Meta Platforms, Inc. and affiliates

from typing import List, cast
from spmd.tensor.placement_types import Placement
<<<<<<< HEAD
from spmd.testing.common_dtensor import (  # type: ignore
=======
from spmd.testing.common_dtensor import (
>>>>>>> 38bdfdcc
    DTensorTestBase,
    redistribute_profiler,
    with_comms,
)
from spmd.tensor import DeviceMesh, Shard, Replicate, distribute_tensor
from spmd.tensor.ops.view_ops import (
    ops,
    Singleton,
    Broadcast,
    Flatten,
    Repeat,
    Split,
    InputDim,
    view_groups,
)
from torch import Tensor, rand, randn
from torch.testing._internal.common_utils import run_tests
from torch.utils._pytree import tree_flatten

import itertools
import torch
import torch.distributed as dist


class TestViewOps(DTensorTestBase):
    def test_view_groups(self):
        self.assertEquals(
            view_groups([2, 3], [3, 2]),
            (
                Split(Flatten((InputDim(0), InputDim(1))), (3, 2), 0),
                Split(Flatten((InputDim(0), InputDim(1))), (3, 2), 1),
            ),
        )
        self.assertEquals(
            view_groups([3, 4, 5], [12, 5]),
            (Flatten((InputDim(0), InputDim(1))), InputDim(2)),
        )
        self.assertEquals(
            view_groups([2, 3, 4, 5, 7], [12, 70]),
            (
                Split(
                    Flatten(
                        (
                            InputDim(0),
                            InputDim(1),
                            InputDim(2),
                            InputDim(3),
                            InputDim(4),
                        )
                    ),
                    (12, 70),
                    0,
                ),
                Split(
                    Flatten(
                        (
                            InputDim(0),
                            InputDim(1),
                            InputDim(2),
                            InputDim(3),
                            InputDim(4),
                        )
                    ),
                    (12, 70),
                    1,
                ),
            ),
        )
        self.assertEquals(
            view_groups([2, 3, 4, 5, 7], [3, 8, 7, 5]),
            (
                Split(
                    Flatten((InputDim(0), InputDim(1), InputDim(2))), (3, 8), 0
                ),
                Split(
                    Flatten((InputDim(0), InputDim(1), InputDim(2))), (3, 8), 1
                ),
                Split(Flatten((InputDim(3), InputDim(4))), (7, 5), 0),
                Split(Flatten((InputDim(3), InputDim(4))), (7, 5), 1),
            ),
        )
        self.assertEquals(
            view_groups([3, 4, 8, 3], [12, 4, 2, 3]),
            (
                Flatten((InputDim(0), InputDim(1))),
                Split(InputDim(2), (4, 2), 0),
                Split(InputDim(2), (4, 2), 1),
                InputDim(3),
            ),
        )
        self.assertEquals(
            view_groups([3, 24], [1, 3, 2, 4, 1, 3, 1]),
            (
                Singleton(),
                InputDim(0),
                Split(InputDim(1), (2, 4, 3), 0),
                Split(InputDim(1), (2, 4, 3), 1),
                Singleton(),
                Split(InputDim(1), (2, 4, 3), 2),
                Singleton(),
            ),
        )
        self.assertEquals(
            view_groups([1, 1, 3, 2, 1, 1], [6, 1, 1, 1]),
            (
                Flatten((InputDim(2), InputDim(3))),
                Singleton(),
                Singleton(),
                Singleton(),
            ),
        )
        self.assertEquals(
            view_groups([1, 1, 12, 1, 1, 1, 2, 5, 1], [3, 4, 1, 10]),
            (
                Split(InputDim(2), (3, 4), 0),
                Split(InputDim(2), (3, 4), 1),
                Singleton(),
                Flatten((InputDim(6), InputDim(7))),
            ),
        )
        self.assertEquals(
            view_groups([2, 3, 4], [2, -1, 4]),
            (InputDim(0), InputDim(1), InputDim(2)),
        )

    @property
    def world_size(self) -> int:
        return 6

    def call_dt_test(self, op, args, kwargs, device_mesh: DeviceMesh):
        spec = ops[op]
        rules = spec.dim_map(*args, **kwargs)
        outputs = op(*args, **kwargs)
        flat_args, _ = tree_flatten(args)
        in_shape = flat_args[0].shape

        no_shard_dims = set()
        for rule in rules:
            if isinstance(rule, Repeat):
                if isinstance(rule.input_dim, InputDim):
                    no_shard_dims.add(rule.input_dim.input_dim)
            elif isinstance(rule, Flatten):
                for dim in rule.input_dims[1:]:
                    if isinstance(dim, InputDim):
                        no_shard_dims.add(dim.input_dim)
            elif isinstance(rule, Split):
                if isinstance(rule.input_dim, Flatten):
                    for dim in rule.input_dim.input_dims[1:]:
                        if isinstance(dim, InputDim):
                            no_shard_dims.add(dim.input_dim)

        if op == torch.unbind:
            no_shard_dims.add(kwargs.get("dim", 0))

        sharding_choices = cast(List[Placement], [Replicate()]) + [
            Shard(i)
            for i, s in enumerate(in_shape)
            if s > 1 and i not in no_shard_dims
        ]

        all_sharding_choices = itertools.product(
            *(device_mesh.ndim * [sharding_choices])
        )

        for in_shard in all_sharding_choices:
            # print(f'   |--- {in_shard}')
            in_dt = distribute_tensor(args[0], device_mesh, in_shard)

            with redistribute_profiler() as profiler:
                out_dt = op(in_dt, *args[1:], **kwargs)

            self.assertEqual(
                profiler.num_calls, 0, "Expected no redistribution."
            )

            full_out = out_dt.redistribute(
                device_mesh, device_mesh.ndim * [Replicate()]
            ).to_local()

            if dist.get_rank() == 0:
                self.assertEqual(outputs, full_out)

    def dimmap_test(self, op, args, expected_rule_output):
        rules = ops[op].dim_map(*args)
        self.assertEquals(rules, expected_rule_output)
        self.call_dt_test(op, args, {}, self.device_mesh)

    @with_comms
    def test_view_ops(self):
        self.device_mesh = DeviceMesh(
            self.device_type, torch.arange(dist.get_world_size()).view(-1, 2)
        )
        self.dimmap_test(torch.atleast_1d, (randn(()),), (Singleton(),))
        self.dimmap_test(torch.atleast_1d, (randn(24),), (InputDim(0),))
        self.dimmap_test(
            torch.atleast_1d, (randn(24, 36),), (InputDim(0), InputDim(1))
        )

        self.dimmap_test(
            torch.atleast_2d, (randn(()),), (Singleton(), Singleton())
        )
        self.dimmap_test(
            torch.atleast_2d, (randn(24),), (Singleton(), InputDim(0))
        )
        self.dimmap_test(
            torch.atleast_2d, (randn(24, 36),), (InputDim(0), InputDim(1))
        )
        self.dimmap_test(
            torch.atleast_2d,
            (randn(24, 36, 48),),
            (InputDim(0), InputDim(1), InputDim(2)),
        )

        self.dimmap_test(
            torch.atleast_3d,
            (randn(()),),
            (Singleton(), Singleton(), Singleton()),
        )
        self.dimmap_test(
            torch.atleast_3d,
            (randn(24),),
            (Singleton(), InputDim(0), Singleton()),
        )
        self.dimmap_test(
            torch.atleast_3d,
            (randn(24, 36),),
            (InputDim(0), InputDim(1), Singleton()),
        )
        self.dimmap_test(
            torch.atleast_3d,
            (randn(24, 36, 42),),
            (InputDim(0), InputDim(1), InputDim(2)),
        )
        self.dimmap_test(
            torch.atleast_3d,
            (randn(24, 36, 42, 24),),
            (InputDim(0), InputDim(1), InputDim(2), InputDim(3)),
        )

        with self.assertRaises(AssertionError):
            ops[torch.broadcast_to].dim_map(randn(24, 36), (1, 2, 4))

        self.dimmap_test(
            torch.broadcast_to,
            (rand(24, 36), (1, 24, 36)),
            (Singleton(), InputDim(0), InputDim(1)),
        )
        self.dimmap_test(
            torch.broadcast_to,
            (rand(24, 36), (42, 24, 36)),
            (Broadcast(Singleton(), 42), InputDim(0), InputDim(1)),
        )
        self.dimmap_test(
            torch.broadcast_to,
            (rand(24, 1, 36), (12, 24, 24, 36)),
            (
                Broadcast(Singleton(), 12),
                InputDim(0),
                Broadcast(InputDim(1), 24),
                InputDim(2),
            ),
        )
        self.dimmap_test(
            torch.broadcast_to,
            (rand(24, 36), (-1, 36)),
            (InputDim(0), InputDim(1)),
        )
        self.dimmap_test(
            torch.broadcast_to,
            (rand(24, 1, 36), (-1, 1, 36)),
            (InputDim(0), InputDim(1), InputDim(2)),
        )

        self.dimmap_test(
            torch.broadcast_to,
            (randn(36, 1, 24), (12, 36, 42, 24)),
            (
                Broadcast(Singleton(), 12),
                InputDim(0),
                Broadcast(InputDim(1), 42),
                InputDim(2),
            ),
        )

        self.dimmap_test(
            Tensor.expand,
            (randn(24, 1, 36, 1), 36, 24, 42, -1, 24),
            (
                Broadcast(Singleton(), 36),
                InputDim(0),
                Broadcast(InputDim(1), 42),
                InputDim(2),
                Broadcast(InputDim(3), 24),
            ),
        )

        self.dimmap_test(
            Tensor.expand,
            (randn(24, 1, 36, 1), (36, 24, 42, -1, 24)),
            (
                Broadcast(Singleton(), 36),
                InputDim(0),
                Broadcast(InputDim(1), 42),
                InputDim(2),
                Broadcast(InputDim(3), 24),
            ),
        )

        self.dimmap_test(
            torch.flatten,
            (randn(24, 36),),
            (Flatten((InputDim(0), InputDim(1))),),
        )
        self.dimmap_test(torch.flatten, (randn(42),), (InputDim(0),))
        self.dimmap_test(torch.flatten, (randn(()),), (Singleton(),))

        self.dimmap_test(
            torch.movedim,
            (randn(12, 24, 48, 96), 1, 2),
            (InputDim(0), InputDim(2), InputDim(1), InputDim(3)),
        )
        self.dimmap_test(
            torch.movedim,
            (randn(6, 12, 24), 1, 0),
            (InputDim(1), InputDim(0), InputDim(2)),
        )
        self.dimmap_test(
            torch.movedim,
            (randn(24, 12, 6), (1, 2), (0, 1)),
            (InputDim(1), InputDim(2), InputDim(0)),
        )
        self.dimmap_test(
            torch.movedim,
            (randn(24, 6, 12), (0, 2, 1), (2, 1, 0)),
            (InputDim(1), InputDim(2), InputDim(0)),
        )
        self.dimmap_test(
            torch.movedim,
            (randn(24, 12), (1, 0), (0, 1)),
            (InputDim(1), InputDim(0)),
        )

        self.dimmap_test(
            torch.movedim,
            (randn(36, 24, 12), (1, 2), (0, 1)),
            (InputDim(1), InputDim(2), InputDim(0)),
        )
        self.dimmap_test(
            torch.movedim,
            (randn(36, 24, 12), (1, 2), (-3, -2)),
            (InputDim(1), InputDim(2), InputDim(0)),
        )

        self.dimmap_test(
            torch.permute,
            (randn(24, 36, 42), (2, 0, 1)),
            (InputDim(2), InputDim(0), InputDim(1)),
        )
        self.dimmap_test(
            torch.permute,
            (randn(24, 36, 42), (-1, -3, -2)),
            (InputDim(2), InputDim(0), InputDim(1)),
        )

        self.dimmap_test(
            torch.ravel,
            (randn(24, 36),),
            (Flatten((InputDim(0), InputDim(1))),),
        )
        self.dimmap_test(torch.ravel, (randn(42),), (InputDim(0),))
        self.dimmap_test(torch.ravel, (randn(()),), (Singleton(),))

        self.dimmap_test(
            Tensor.repeat,
            (randn(24, 36), 1, 2, 1, 1, 2),
            (
                Singleton(),
                Broadcast(Singleton(), 2),
                Singleton(),
                InputDim(0),
                Repeat(InputDim(1), 2),
            ),
        )

        self.dimmap_test(
            torch.reshape,
            (randn(6, 12, 24), (72, 24)),
            (Flatten((InputDim(0), InputDim(1))), InputDim(2)),
        )

        self.dimmap_test(
            torch.tile,
            (randn(24, 36), (1, 2, 1, 1, 2)),
            (
                Singleton(),
                Broadcast(Singleton(), 2),
                Singleton(),
                InputDim(0),
                Repeat(InputDim(1), 2),
            ),
        )
        self.dimmap_test(
            torch.tile,
            (randn(42, 24, 36), (1, 3)),
            (InputDim(0), InputDim(1), Repeat(InputDim(2), 3)),
        )

        self.dimmap_test(
            torch.transpose,
            (randn(24, 60, 42, 60), 2, 0),
            (InputDim(2), InputDim(1), InputDim(0), InputDim(3)),
        )
        self.dimmap_test(
            torch.transpose,
            (randn(24, 60, 42, 60), -1, 0),
            (InputDim(3), InputDim(1), InputDim(2), InputDim(0)),
        )

        self.dimmap_test(
            torch.unsqueeze,
            (randn(42, 24, 36), 1),
            (InputDim(0), Singleton(), InputDim(1), InputDim(2)),
        )

        self.dimmap_test(
            Tensor.view,
            (randn(6, 12, 24), 72, 24),
            (Flatten((InputDim(0), InputDim(1))), InputDim(2)),
        )

        self.dimmap_test(Tensor.view, (randn(1, 1, 12), -1), (InputDim(2),))

        self.dimmap_test(
            Tensor.view,
            (randn(1, 1, 42, 24), -1),
            (Flatten((InputDim(2), InputDim(3))),),
        )

        self.dimmap_test(
            Tensor.view,
            (randn(1, 1, 42, 1, 24, 1), -1),
            (Flatten((InputDim(2), InputDim(4))),),
        )

        self.dimmap_test(
            Tensor.view,
            (randn(48, 35, 26), (24, 4, 35, 13)),
            (
                Split(
                    Flatten(input_dims=(InputDim(0), InputDim(1), InputDim(2))),
                    group_shape=(24, 4, 35, 13),
                    split_id=0,
                ),
                Split(
                    Flatten(input_dims=(InputDim(0), InputDim(1), InputDim(2))),
                    group_shape=(24, 4, 35, 13),
                    split_id=1,
                ),
                Split(
                    Flatten(input_dims=(InputDim(0), InputDim(1), InputDim(2))),
                    group_shape=(24, 4, 35, 13),
                    split_id=2,
                ),
                Split(
                    Flatten(input_dims=(InputDim(0), InputDim(1), InputDim(2))),
                    group_shape=(24, 4, 35, 13),
                    split_id=3,
                ),
            ),
        )


if __name__ == "__main__":
    run_tests()<|MERGE_RESOLUTION|>--- conflicted
+++ resolved
@@ -1,12 +1,9 @@
 # Copyright (c) Meta Platforms, Inc. and affiliates
+# Owner(s): ["oncall: distributed"]
 
 from typing import List, cast
 from spmd.tensor.placement_types import Placement
-<<<<<<< HEAD
-from spmd.testing.common_dtensor import (  # type: ignore
-=======
 from spmd.testing.common_dtensor import (
->>>>>>> 38bdfdcc
     DTensorTestBase,
     redistribute_profiler,
     with_comms,
