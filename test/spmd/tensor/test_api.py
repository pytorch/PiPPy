# Copyright (c) Meta Platforms, Inc. and affiliates
import torch
import torch.nn as nn
from torch.testing._internal.common_utils import run_tests
<<<<<<< HEAD
from spmd.testing.common_dtensor import DTensorTestBase, with_comms  # type: ignore
=======
from spmd.testing.common_dtensor import DTensorTestBase, with_comms
>>>>>>> 38bdfdcc
from spmd.tensor import (
    distribute_tensor,
    distribute_module,
    DeviceMesh,
    DTensor,
    Shard,
    Replicate,
)


class MyModel(nn.Module):
    def __init__(self, n_features, n_layers, device):
        super().__init__()
        self.seq = nn.Sequential(
            *[
                nn.Linear(n_features, n_features, device=device)
                for _ in range(n_layers)
            ]
        )

    def forward(self, x):
        return self.seq(x)

    def reset_parameters(self):
        for m in self.seq:
            m.reset_parameters()


class DTensorAPITest(DTensorTestBase):
    @with_comms
    def test_distribute_tensor(self):
        device_mesh = DeviceMesh(self.device_type, list(range(self.world_size)))
        shard_spec = [Shard(0)]

        for requires_grad in [True, False]:

            tensor_to_shard = torch.randn(
                3 * self.world_size, 3, requires_grad=requires_grad
            )
            dist_tensor = distribute_tensor(
                tensor_to_shard, device_mesh, shard_spec
            )
            self.assertEqual(
                dist_tensor.size(), torch.Size([3 * self.world_size, 3])
            )
            local_tensor = dist_tensor.to_local()
            self.assertEqual(local_tensor.size(), torch.Size([3, 3]))
            if requires_grad:
                self.assertTrue(dist_tensor.requires_grad)
                self.assertTrue(dist_tensor.is_leaf)

    @with_comms
    def test_distribute_tensor_errors(self):
        device_mesh = DeviceMesh(
            self.device_type, torch.arange(self.world_size).reshape(2, 2)
        )
        tensor_shape = [3 * self.world_size, 3 * self.world_size]
        tensor_to_distribute = torch.randn(*tensor_shape)

        with self.assertRaisesRegex(ValueError, "must have the same length"):
            shard_spec = [Shard(0)]
            distribute_tensor(tensor_to_distribute, device_mesh, shard_spec)

        spec = [Shard(0), Shard(1)]
        dtensor = distribute_tensor(tensor_to_distribute, device_mesh, spec)

        with self.assertRaisesRegex(ValueError, "to a different device mesh"):
            new_mesh = DeviceMesh(
                self.device_type, torch.arange(self.world_size)
            )
            distribute_tensor(dtensor, new_mesh, [Shard(0)])

        with self.assertRaisesRegex(ValueError, "to a different placements"):
            new_spec = [Shard(0), Replicate()]
            distribute_tensor(dtensor, device_mesh, new_spec)

    @with_comms
    def test_distribute_tensor_uneven_sharding(self):
        device_mesh = DeviceMesh(self.device_type, list(range(self.world_size)))
        input_sizes_and_shard_dims = [
            ((self.world_size * 3 + 1, 3, 3), 0),
            ((self.world_size * 3 + 2, 3, 3), 0),
            ((3, self.world_size * 3 + 1, 3), 1),
            ((3, self.world_size * 3 + 2, 3), 1),
            ((3, 3, self.world_size * 3 + 1), 2),
            ((3, 3, self.world_size * 3 + 2), 2),
        ]
        for input_size, shard_dim in input_sizes_and_shard_dims:
            shard_spec = [Shard(shard_dim)]
            tensor_to_shard = torch.randn(input_size)
            splitted_tensor_list = tensor_to_shard.tensor_split(
                self.world_size, dim=shard_dim
            )
            dist_tensor = distribute_tensor(
                tensor_to_shard, device_mesh, shard_spec
            )
            self.assertEqual(dist_tensor.size(), torch.Size(input_size))
            local_tensor = dist_tensor.to_local()
            self.assertEqual(local_tensor, splitted_tensor_list[self.rank])

    @with_comms
    def test_distribute_module(self):
        device_mesh = DeviceMesh(self.device_type, list(range(self.world_size)))
        # fully shard all linear modules on dim 0
        module_to_shard = MyModel(
            5 * self.world_size, 20, device=self.device_type
        )
        shard_spec = [Shard(0)]

        def shard_fn(name, module):
            if isinstance(module, nn.Linear):
                for name, param in module.named_parameters():
                    dist_param = torch.nn.Parameter(
                        distribute_tensor(param, device_mesh, shard_spec)
                    )
                    module.register_parameter(name, dist_param)

        sharded_module = distribute_module(
            module_to_shard, device_mesh, shard_fn
        )
        for param in sharded_module.parameters():
            self.assertIsInstance(param, DTensor)
            self.assertEqual(param.placements, shard_spec)

        replica_spec = [Replicate()]
        # fully replicate all modules without passing in partition_fn
        module_to_replicate = MyModel(5, 20, device=self.device_type)
        replica_module = distribute_module(module_to_replicate, device_mesh)
        for param in replica_module.parameters():
            self.assertIsInstance(param, DTensor)
            self.assertEqual(param.placements, replica_spec)

        # fully replicate all modules by passing in partition_fn
        def replicate_fn(name, module):
            if isinstance(module, nn.Linear):
                for name, param in module.named_parameters():
                    dist_param = torch.nn.Parameter(
                        distribute_tensor(param, device_mesh, replica_spec)
                    )
                    module.register_parameter(name, dist_param)

        module_to_replicate = MyModel(5, 20, device=self.device_type)
        replica_module = distribute_module(
            module_to_replicate, device_mesh, replicate_fn
        )
        for param in replica_module.parameters():
            self.assertIsInstance(param, DTensor)
            self.assertEqual(param.placements, replica_spec)

        # only shard part of module, and rest of module should be replicate
        def shard_fn(name, module):
            if isinstance(module, nn.Linear) and (
                name == "seq.0" or name == "seq.8"
            ):
                for name, param in module.named_parameters():
                    dist_param = torch.nn.Parameter(
                        distribute_tensor(param, device_mesh, shard_spec)
                    )
                    module.register_parameter(name, dist_param)

        module_to_distribute = MyModel(
            5 * self.world_size, 20, device=self.device_type
        )
        dist_module = distribute_module(
            module_to_distribute, device_mesh, shard_fn
        )
        for name, param in dist_module.named_parameters():
            self.assertIsInstance(param, DTensor)
            if name.startswith("seq.0") or name.startswith("seq.8"):
                self.assertEqual(param.placements, shard_spec)
            else:
                self.assertEqual(param.placements, replica_spec)

    @with_comms
    def test_distribute_module_input_fn_output_fn(self):
        device_mesh = DeviceMesh(self.device_type, list(range(self.world_size)))

        # fully replicate all linear modules
        module_to_replicate = MyModel(20, 1, device=self.device_type)

        # mark input sharding on dim 0
        def input_fn(inputs):
            return DTensor.from_local(inputs[0], device_mesh, [Shard(0)])

        def output_fn(outputs):
            assert isinstance(outputs, DTensor)
            return outputs.to_local()

        replica_module = distribute_module(
            module_to_replicate,
            device_mesh,
            input_fn=input_fn,
            output_fn=output_fn,
        )

        input_tensor = torch.randn(5, 20, device=self.device_type)
        local_out = replica_module(input_tensor)
        self.assertIsInstance(local_out, torch.Tensor)
        self.assertNotIsInstance(local_out, DTensor)

        # full replicate (even on inputs)
        model = MyModel(10, 10, device=self.device_type)

        def replicate_input_fn(inputs):
            return DTensor.from_local(inputs[0], device_mesh, [Replicate()])

        replica_model = distribute_module(
            model,
            device_mesh,
            input_fn=replicate_input_fn,
        )
        input = torch.randn(10, 10, requires_grad=True)
        output = replica_model(input)
        output.sum().backward()
        param_grad = list(replica_model.parameters())[0].grad
        self.assertTrue(isinstance(param_grad, DTensor))
        self.assertTrue(isinstance(param_grad.placements[0], Replicate))


if __name__ == "__main__":
    run_tests()<|MERGE_RESOLUTION|>--- conflicted
+++ resolved
@@ -1,12 +1,10 @@
 # Copyright (c) Meta Platforms, Inc. and affiliates
+# Owner(s): ["oncall: distributed"]
+
 import torch
 import torch.nn as nn
 from torch.testing._internal.common_utils import run_tests
-<<<<<<< HEAD
-from spmd.testing.common_dtensor import DTensorTestBase, with_comms  # type: ignore
-=======
 from spmd.testing.common_dtensor import DTensorTestBase, with_comms
->>>>>>> 38bdfdcc
 from spmd.tensor import (
     distribute_tensor,
     distribute_module,
