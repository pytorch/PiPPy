--- conflicted
+++ resolved
@@ -129,8 +129,29 @@
         ones_expected = torch.ones(4, 8)
         self.assertEqual(ones_expected, ones_like_dt.to_local())
 
-    @with_comms
-<<<<<<< HEAD
+    def test_zero_inplace(self):
+        device_mesh = DeviceMesh(self.device_type, list(range(self.world_size)))
+        shard_spec = [Shard(0)]
+
+        input_tensor = torch.randn(4, 8, requires_grad=True)
+        dist_tensor = DTensor.from_local(input_tensor, device_mesh, shard_spec)
+        zeros_like_dt = torch.zero_(dist_tensor)
+        zeros_expected = torch.zeros(4, 8)
+        self.assertEqual(zeros_expected, zeros_like_dt.to_local())
+        self.assertEqual(zeros_expected, dist_tensor.to_local())
+
+    @with_comms
+    def test_zeros_like(self):
+        device_mesh = DeviceMesh(self.device_type, list(range(self.world_size)))
+        shard_spec = [Shard(0)]
+
+        input_tensor = torch.randn(4, 8, requires_grad=True)
+        dist_tensor = DTensor.from_local(input_tensor, device_mesh, shard_spec)
+        zeros_like_dt = torch.zeros_like(dist_tensor)
+        zeros_expected = torch.zeros(4, 8)
+        self.assertEqual(zeros_expected, zeros_like_dt.to_local())
+
+    @with_comms
     def test_softmax(self):
         device_mesh = DeviceMesh(self.device_type, list(range(self.world_size)))
         x = torch.rand(8, 12, 16, device=self.device_type)
@@ -180,30 +201,6 @@
         self.assertIsNotNone(dist_x.grad)
         local_x_grad_copy = distribute_tensor(x.grad, device_mesh, [shard0_spec]).to_local()
         self.assertEqual(dist_x.grad.to_local(), local_x_grad_copy)
-=======
-    def test_zero_inplace(self):
-        device_mesh = DeviceMesh(self.device_type, list(range(self.world_size)))
-        shard_spec = [Shard(0)]
-
-        input_tensor = torch.randn(4, 8, requires_grad=True)
-        dist_tensor = DTensor.from_local(input_tensor, device_mesh, shard_spec)
-        zeros_like_dt = torch.zero_(dist_tensor)
-        zeros_expected = torch.zeros(4, 8)
-        self.assertEqual(zeros_expected, zeros_like_dt.to_local())
-        self.assertEqual(zeros_expected, dist_tensor.to_local())
-
-    @with_comms
-    def test_zeros_like(self):
-        device_mesh = DeviceMesh(self.device_type, list(range(self.world_size)))
-        shard_spec = [Shard(0)]
-
-        input_tensor = torch.randn(4, 8, requires_grad=True)
-        dist_tensor = DTensor.from_local(input_tensor, device_mesh, shard_spec)
-        zeros_like_dt = torch.zeros_like(dist_tensor)
-        zeros_expected = torch.zeros(4, 8)
-        self.assertEqual(zeros_expected, zeros_like_dt.to_local())
->>>>>>> 1beded79
-
 
 if __name__ == "__main__":
     run_tests()