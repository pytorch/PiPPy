--- conflicted
+++ resolved
@@ -1,16 +1,10 @@
 # Copyright (c) Meta Platforms, Inc. and affiliates
 import torch
 from torch.testing._internal.common_utils import run_tests
-<<<<<<< HEAD
-
 from spmd.tensor.api import DTensor
-from ..test_utils import DistTensorTestBase, with_comms
+from spmd.test._utils import DistTensorTestBase, with_comms  # type: ignore
 from spmd import distribute_tensor, DeviceMesh
 from spmd.tensor.placement_types import Shard, Replicate, _Partial
-=======
-from spmd.test._utils import DistTensorTestBase, with_comms  # type: ignore
-from spmd import distribute_tensor, DeviceMesh, Shard, Replicate
->>>>>>> fd746c09
 
 
 class DistMatrixOpsTest(DistTensorTestBase):
@@ -62,14 +56,12 @@
         dist_local_res = replica_res.to_local()
         self.assertEqual(local_res, dist_local_res)
 
-        # backward
+        # backward checks
         dist_local_res.sum().backward()
         local_res.sum().backward()
         self.assertIsNotNone(mat2.grad)
-        print(tensor_to_shard1.grad)
-        # mat2_grad = mat2.grad.redistribute(device_mesh, replica_spec)
-        # self.assertEqual(mat2_grad.to_local(), tensor_to_shard1.grad)
-
+        mat2_grad = mat2.grad.redistribute(device_mesh, replica_spec)
+        self.assertEqual(mat2_grad.to_local(), tensor_to_shard0.grad)
 
 
     @with_comms
