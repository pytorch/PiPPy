# Copyright (c) Meta Platforms, Inc. and affiliates
# Owner(s): ["module: distributed"]

import torch
import sys
import unittest
import warnings

from torch.overrides import resolve_name
from torch.utils._pytree import tree_flatten
from torch.testing._internal.common_utils import (
    suppress_warnings,
    TEST_WITH_ASAN,
    run_tests,
)
import torch.distributed as dist
from torch.testing._internal.common_device_type import (
    ops,
    instantiate_device_type_tests,
)
import torch.testing._internal.common_methods_invocations as common_ops
from torch.testing._internal.common_methods_invocations import DecorateInfo

from spmd import DeviceMesh, Replicate
from spmd.testing.dtensor_lagging_op_db import dtensor_lagging_op_db
from spmd.testing.common_utils import (
    DistTensorTestBase,
    TEST_SKIPS,
    DTensorConverter,
)


DEVICE_TYPE = "cuda" if torch.cuda.is_available() else "cpu"
NUM_DEVICES = 4

# rewrite common size variables to sth can be sharded evenly
# we can enable uneven shards later, but need to adjust more on
# sample inputs (i.e. view/reshape need to adjust shape size as well)
common_ops.L = 24
common_ops.M = 12
common_ops.S = 4
common_ops.XS = 2


def assert_ref_dtensor_equal(test_case, dtensor_rs, rs):
    mesh = test_case.mesh
    flat_dtensor_rs, _ = tree_flatten(dtensor_rs)
    flat_rs, _ = tree_flatten(rs)
    test_case.assertEqual(len(flat_dtensor_rs), len(flat_rs))
    for dtensor_r, r in zip(flat_dtensor_rs, flat_rs):

        if not isinstance(r, torch.Tensor):
            continue

        test_case.assertIsInstance(dtensor_r, torch.Tensor)
        test_case.assertEqual(
            dtensor_r.shape,
            r.shape,
            f"Shape mismatch! original shape:{r.shape}, dtensor shape: {dtensor_r.shape}",
        )
        test_case.assertEqual(
            dtensor_r.requires_grad,
            r.requires_grad,
            "op result requires_grad mismatch!"
            f"original requires_grad: {r.requires_grad}, "
            f"dtensor requires_grad: {dtensor_r.requires_grad}",
        )

        # redistribute/all_gather the results to compare with normal output
        full_out = dtensor_r.redistribute(
            mesh, mesh.ndim * [Replicate()]
        ).to_local()
        test_case.assertEqual(full_out, r)


# Copied from functorch
def xfail(op_name, variant_name="", *, device_type=None, dtypes=None):
    return (op_name, variant_name, device_type, dtypes, True)


def skip(op_name, variant_name="", *, device_type=None, dtypes=None):
    return (op_name, variant_name, device_type, dtypes, False)


def skipOps(test_case_name, base_test_name, to_skip):
    all_opinfos = dtensor_lagging_op_db
    for xfail in to_skip:
        op_name, variant_name, device_type, dtypes, expected_failure = xfail
        matching_opinfos = [
            o
            for o in all_opinfos
            if o.name == op_name and o.variant_test_name == variant_name
        ]
        assert len(matching_opinfos) >= 1, f"Couldn't find OpInfo for {xfail}"
        for opinfo in matching_opinfos:
            decorators = list(opinfo.decorators)
            if expected_failure:
                decorator = DecorateInfo(
                    unittest.expectedFailure,
                    test_case_name,
                    base_test_name,
                    device_type=device_type,
                    dtypes=dtypes,
                )
                decorators.append(decorator)
            else:
                decorator = DecorateInfo(
                    unittest.skip("Skipped!"),
                    test_case_name,
                    base_test_name,
                    device_type=device_type,
                    dtypes=dtypes,
                )
                decorators.append(decorator)
            opinfo.decorators = tuple(decorators)

    # This decorator doesn't modify fn in any way
    def wrapped(fn):
        return fn

    return wrapped


# Re-generate this failed list, turn on dry_run of the below func
# check_dtensor_func(self, test, op, dry_run=True), then run sth
# like python test/spmd/tensor/test_dtensor_ops.py > failed.expect
dtensor_fails = {
    # these sometimes pass and sometimes fail
    # we need to remove many of them from list once op
    # get full support with varying sharding specs
    xfail("__getitem__"),
    xfail("__rsub__"),
    xfail("_masked.amax"),
    xfail("_masked.amin"),
    xfail("_masked.argmax"),
    xfail("_masked.argmin"),
    xfail("_masked.cumprod"),
    xfail("_masked.cumsum"),
    xfail("_masked.log_softmax"),
    xfail("_masked.logaddexp"),
    xfail("_masked.logsumexp"),
    xfail("_masked.median"),
    xfail("_masked.norm"),
    xfail("_masked.prod"),
    xfail("_masked.softmin"),
    xfail("_masked.softmax"),
    xfail("_masked.sum"),
    xfail("add"),
    xfail("addbmm"),
    xfail("addcdiv"),
    xfail("addcmul"),
    xfail("addmv"),
    xfail("addr"),
    xfail("all"),
    xfail("allclose"),
    xfail("amax"),
    xfail("amin"),
    xfail("aminmax"),
    xfail("any"),
    xfail("arange"),
    xfail("argmax"),
    xfail("argmin"),
    xfail("argsort"),
    xfail("as_strided"),
    xfail("as_strided_scatter"),
    xfail("baddbmm"),
    xfail("bernoulli"),
    xfail("block_diag"),
    xfail("bmm"),
    xfail("broadcast_shapes"),
    xfail("bucketize"),
    xfail("cat"),
    xfail("cartesian_prod"),
    xfail("cdist"),
    xfail("cholesky"),
    xfail("cholesky_inverse"),
    xfail("cholesky_solve"),
    xfail("chunk"),
    xfail("clamp"),
    xfail("clamp_max"),
    xfail("clamp_min"),
    xfail("column_stack"),
    xfail("combinations"),
    xfail("complex"),
    xfail("constant_pad_nd"),
    xfail("copysign"),
    xfail("corrcoef"),
    xfail("count_nonzero"),
    xfail("cov"),
    xfail("cross"),
    xfail("cummax"),
    xfail("cummin"),
    xfail("cumsum"),
    xfail("cumulative_trapezoid"),
    xfail("diag"),
    xfail("diag_embed"),
    xfail("diagflat"),
    xfail("diagonal"),
    xfail("diagonal_scatter"),
    xfail("diff"),
    xfail("dist"),
    xfail("dot"),
    xfail("dsplit"),
    xfail("dstack"),
    xfail("eig"),
    xfail("einsum"),
    xfail("empty"),
    xfail("empty_like"),
    xfail("eq"),
    xfail("equal"),
    xfail("eye"),
    xfail("fft.fft2"),
    xfail("fft.fft"),
    xfail("fft.fftn"),
    xfail("fft.fftshift"),
    xfail("fft.ifft2"),
    xfail("fft.ifft"),
    xfail("fft.ifftshift"),
    xfail("fft.ihfft2"),
    xfail("fft.ihfft"),
    xfail("fft.ihfftn"),
    xfail("fft.irfft2"),
    xfail("fft.irfftn"),
    xfail("fft.rfft2"),
    xfail("fft.rfft"),
    xfail("fft.rfftn"),
    xfail("fill"),
    xfail("flatten"),
    xfail("flip"),
    xfail("fliplr"),
    xfail("flipud"),
    xfail("floor_divide"),
    xfail("fmax"),
    xfail("fmin"),
    xfail("frexp"),
    xfail("full_like"),
    xfail("gather"),
    xfail("ge"),
    xfail("geqrf"),
    xfail("gradient"),
    xfail("gt"),
    xfail("heaviside"),
    xfail("histc"),
    xfail("histogram"),
    xfail("histogramdd"),
    xfail("hsplit"),
    xfail("hstack"),
    xfail("index_add"),
    xfail("index_copy"),
    xfail("index_fill"),
    xfail("index_put"),
    xfail("index_reduce"),
    xfail("index_select"),
    xfail("isfinite"),
    xfail("isin"),
    xfail("isinf"),
    xfail("isnan"),
    xfail("isneginf"),
    xfail("isposinf"),
    xfail("kron"),
    xfail("kthvalue"),
    xfail("lerp"),
    xfail("linalg.cholesky"),
    xfail("linalg.cholesky_ex"),
    xfail("linalg.cond"),
    xfail("linalg.cross"),
    xfail("linalg.det"),
    xfail("linalg.det", "singular"),
    xfail("linalg.eig"),
    xfail("linalg.eigh"),
    xfail("linalg.eigvals"),
    xfail("linalg.eigvalsh"),
    xfail("linalg.householder_product"),
    xfail("linalg.inv"),
    xfail("linalg.inv_ex"),
    xfail("linalg.ldl_factor"),
    xfail("linalg.ldl_factor_ex"),
    xfail("linalg.ldl_solve"),
    xfail("linalg.lstsq"),
    xfail("linalg.lstsq", "grad_oriented"),
    xfail("linalg.lu"),
    xfail("linalg.lu_factor"),
    xfail("linalg.lu_factor_ex"),
    xfail("linalg.lu_solve"),
    xfail("linalg.matrix_norm"),
    xfail("linalg.matrix_power"),
    xfail("linalg.matrix_rank"),
    xfail("linalg.matrix_rank", "hermitian"),
    xfail("linalg.multi_dot"),
    xfail("linalg.norm"),
    xfail("linalg.norm", "subgradients_at_zero"),
    xfail("linalg.pinv"),
    xfail("linalg.pinv", "hermitian"),
    xfail("linalg.qr"),
    xfail("linalg.slogdet"),
    xfail("linalg.solve"),
    xfail("linalg.solve_ex"),
    xfail("linalg.solve_triangular"),
    xfail("linalg.svd"),
    xfail("linalg.svdvals"),
    xfail("linalg.tensorinv"),
    xfail("linalg.tensorsolve"),
    xfail("linalg.vander"),
    xfail("linalg.vecdot"),
    xfail("linalg.vector_norm"),
    xfail("linspace"),
    xfail("log_softmax"),
    xfail("log_softmax", "dtype"),
    xfail("logaddexp2"),
    xfail("logaddexp"),
    xfail("logcumsumexp"),
    xfail("logdet"),
    xfail("logical_not"),
    xfail("logspace"),
    xfail("logsumexp"),
    xfail("lt"),
    xfail("lu"),
    xfail("lu_solve"),
    xfail("lu_unpack"),
    xfail("masked_fill"),
    xfail("masked_scatter"),
    xfail("masked_select"),
    xfail("matrix_exp"),
    xfail("max", "binary"),
    xfail("max", "reduction_no_dim"),
    xfail("max", "reduction_with_dim"),
    xfail("maximum"),
    xfail("mean"),
    xfail("median"),
    xfail("min", "binary"),
    xfail("min", "reduction_no_dim"),
    xfail("min", "reduction_with_dim"),
    xfail("minimum"),
    xfail("mm"),
    xfail("mode"),
    xfail("msort"),
    xfail("multinomial"),
    xfail("mv"),
    xfail("nanmean"),
    xfail("nanmedian"),
    xfail("nanquantile"),
    xfail("nansum"),
    xfail("narrow"),
    xfail("native_layer_norm"),
    xfail("ne"),
    xfail("new_empty"),
    xfail("new_empty_strided"),
    xfail("new_full"),
    xfail("new_ones"),
    xfail("new_zeros"),
    xfail("transpose"),
    xfail("nn.functional.adaptive_avg_pool1d"),
    xfail("nn.functional.adaptive_avg_pool2d"),
    xfail("nn.functional.adaptive_avg_pool3d"),
    xfail("nn.functional.adaptive_max_pool1d"),
    xfail("nn.functional.adaptive_max_pool2d"),
    xfail("nn.functional.adaptive_max_pool3d"),
    xfail("nn.functional.avg_pool1d"),
    xfail("nn.functional.avg_pool2d"),
    xfail("nn.functional.avg_pool3d"),
    xfail("nn.functional.batch_norm"),
    xfail("nn.functional.bilinear"),
    xfail("nn.functional.binary_cross_entropy"),
    xfail("nn.functional.binary_cross_entropy_with_logits"),
    xfail("nn.functional.celu"),
    xfail("nn.functional.conv1d"),
    xfail("nn.functional.conv2d"),
    xfail("nn.functional.conv_transpose1d"),
    xfail("nn.functional.conv_transpose2d"),
    xfail("nn.functional.conv_transpose3d"),
    xfail("nn.functional.cosine_similarity"),
    xfail("nn.functional.cross_entropy"),
    xfail("nn.functional.ctc_loss"),
    xfail("nn.functional.dropout"),
    xfail("nn.functional.dropout2d"),
    xfail("nn.functional.dropout3d"),
    xfail("nn.functional.elu"),
    xfail("nn.functional.fractional_max_pool2d"),
    xfail("nn.functional.fractional_max_pool3d"),
    xfail("nn.functional.gaussian_nll_loss"),
    xfail("nn.functional.glu"),
    xfail("nn.functional.grid_sample"),
    xfail("nn.functional.group_norm"),
    xfail("nn.functional.hardshrink"),
    xfail("nn.functional.hardsigmoid"),
    xfail("nn.functional.hardswish"),
    xfail("nn.functional.hardtanh"),
    xfail("nn.functional.huber_loss"),
    xfail("nn.functional.instance_norm"),
    xfail("nn.functional.interpolate", "area"),
    xfail("nn.functional.interpolate", "bicubic"),
    xfail("nn.functional.interpolate", "bilinear"),
    xfail("nn.functional.interpolate", "linear"),
    xfail("nn.functional.interpolate", "nearest"),
    xfail("nn.functional.interpolate", "trilinear"),
    xfail("nn.functional.kl_div"),
    xfail("nn.functional.l1_loss"),
    xfail("nn.functional.layer_norm"),
    xfail("nn.functional.leaky_relu"),
    xfail("nn.functional.linear"),
    xfail("nn.functional.local_response_norm"),
    xfail("nn.functional.logsigmoid"),
    xfail("nn.functional.margin_ranking_loss"),
    xfail("nn.functional.max_pool1d"),
    xfail("nn.functional.max_pool2d"),
    xfail("nn.functional.max_pool3d"),
    xfail("nn.functional.max_unpool1d"),
    xfail("nn.functional.max_unpool1d", "grad"),
    xfail("nn.functional.max_unpool2d"),
    xfail("nn.functional.max_unpool2d", "grad"),
    xfail("nn.functional.max_unpool3d"),
    xfail("nn.functional.max_unpool3d", "grad"),
    xfail("nn.functional.mish"),
    xfail("nn.functional.mse_loss"),
    xfail("nn.functional.multi_margin_loss"),
    xfail("nn.functional.multilabel_margin_loss"),
    xfail("nn.functional.multilabel_soft_margin_loss"),
    xfail("nn.functional.nll_loss"),
    xfail("nn.functional.normalize"),
    xfail("nn.functional.pad", "circular"),
    xfail("nn.functional.pad", "constant"),
    xfail("nn.functional.pad", "reflect"),
    xfail("nn.functional.pad", "replicate"),
    xfail("nn.functional.pairwise_distance"),
    xfail("nn.functional.pdist"),
    xfail("nn.functional.pixel_shuffle"),
    xfail("nn.functional.pixel_unshuffle"),
    xfail("nn.functional.poisson_nll_loss"),
    xfail("nn.functional.prelu"),
    xfail("nn.functional.relu6"),
    xfail("nn.functional.rrelu"),
    xfail("nn.functional.selu"),
    xfail("nn.functional.silu"),
    xfail("nn.functional.smooth_l1_loss"),
    xfail("nn.functional.soft_margin_loss"),
    xfail("nn.functional.softplus"),
    xfail("nn.functional.softshrink"),
    xfail("nn.functional.threshold"),
    xfail("nn.functional.triplet_margin_loss"),
    xfail("nn.functional.triplet_margin_with_distance_loss"),
    xfail("nn.functional.unfold"),
    xfail("nn.functional.upsample_bilinear"),
    xfail("nn.functional.upsample_nearest"),
    xfail("nonzero"),
    xfail("norm"),
    xfail("norm", "fro"),
    xfail("norm", "inf"),
    xfail("norm", "nuc"),
    xfail("normal"),
    xfail("normal", "number_mean"),
    xfail("ormqr"),
    xfail("outer"),
    xfail("pca_lowrank"),
    xfail("pinverse"),
    xfail("polar"),
    xfail("put"),
    xfail("qr"),
    xfail("quantile"),
    xfail("rad2deg"),
    xfail("rand_like"),
    xfail("randint_like"),
    xfail("randn_like"),
    xfail("ravel"),
    xfail("renorm"),
    xfail("repeat_interleave"),
    xfail("reshape_as"),
    xfail("reshape"),
    xfail("resize_"),
    xfail("resize_as_"),
    xfail("roll"),
    xfail("rot90"),
    xfail("rsub"),
    xfail("scatter_add"),
    xfail("scatter"),
    xfail("scatter_reduce", "amax"),
    xfail("scatter_reduce", "amin"),
    xfail("scatter_reduce", "mean"),
    xfail("scatter_reduce", "prod"),
    xfail("scatter_reduce", "sum"),
    xfail("searchsorted"),
    xfail("select"),
    xfail("select_scatter"),
<<<<<<< HEAD
=======
    xfail("sign"),
>>>>>>> 14d10c16
    xfail("signbit"),
    xfail("slice_scatter"),
    xfail("sort"),
    xfail("sparse.sampled_addmm"),
    xfail("special.airy_ai"),
    xfail("special.bessel_j0"),
    xfail("special.bessel_j1"),
    xfail("special.bessel_y0"),
    xfail("special.bessel_y1"),
    xfail("special.chebyshev_polynomial_t"),
    xfail("special.chebyshev_polynomial_u"),
    xfail("special.entr"),
    xfail("special.erfcx"),
    xfail("special.hermite_polynomial_h"),
    xfail("special.hermite_polynomial_he"),
    xfail("special.i0e"),
    xfail("special.i1"),
    xfail("special.i1e"),
    xfail("special.laguerre_polynomial_l"),
    xfail("special.log_ndtr"),
    xfail("special.modified_bessel_i0"),
    xfail("special.modified_bessel_i1"),
    xfail("special.modified_bessel_k0"),
    xfail("special.modified_bessel_k1"),
    xfail("special.ndtri"),
    xfail("special.scaled_modified_bessel_k0"),
    xfail("special.scaled_modified_bessel_k1"),
    xfail("special.spherical_bessel_j0"),
    xfail("special.xlog1py"),
    xfail("special.zeta"),
    xfail("split"),
    xfail("split", "list_args"),
    xfail("split_with_sizes"),
    xfail("squeeze"),
    xfail("stack"),
    xfail("std"),
    xfail("std_mean"),
    xfail("stft"),
    xfail("sub"),
    xfail("sum_to_size"),
    xfail("svd"),
    xfail("svd_lowrank"),
    xfail("symeig"),
    xfail("t"),
    xfail("take_along_dim"),
    xfail("take"),
    xfail("tensor_split"),
    xfail("tensordot"),
    xfail("to_sparse"),
    xfail("topk"),
    xfail("trace"),
    xfail("trapezoid"),
    xfail("trapz"),
    xfail("triangular_solve"),
    xfail("tril"),
    xfail("triu"),
    xfail("unbind"),
    xfail("unfold"),
    xfail("unflatten"),
    xfail("unique_consecutive"),
    xfail("unique"),
    xfail("var"),
    xfail("var_mean"),
    xfail("vdot"),
    xfail("view_as_complex"),
    xfail("view_as"),
    xfail("view"),  # view related op only works with certain sharding dims
    xfail("vsplit"),
    xfail("vstack"),
    xfail("where"),
    xfail("zero_"),
    xfail("zeros_like"),
    # ops inside this might even fail without dtensor
    # tests, as we rescale op db common test size factor (i.e. L, M, S)
    # which triggered the orignal function run failures with input
    # generation becomes wrong, we skip them for now but should enable later.
    # TODO: need to clean this list and remove all cases
    skip("argwhere"),
    skip("cumprod"),
    skip("__rmatmul__"),
    skip("softmax"),
    skip("meshgrid", "list_of_tensors"),
    skip("meshgrid", "variadic_tensors"),
    skip("nn.functional.softmin"),
    skip("nn.functional.embedding"),
    skip("nn.functional.embedding_bag"),
    skip("nn.functional.feature_alpha_dropout", "with_train"),
    skip("nn.functional.feature_alpha_dropout", "without_train"),
    skip("nn.functional.hinge_embedding_loss"),
    skip("nn.functional.cosine_embedding_loss"),
    skip("fft.hfft"),
    skip("fft.hfft2"),
    skip("fft.hfft2"),
    skip("fft.hfftn"),
    skip("fft.ifftn"),
    skip("fft.irfft"),
    skip("istft"),
    skip("isclose"),
    skip("isreal"),
    skip("matmul"),
    skip("_masked.mean"),
    skip("_masked.var"),
    skip("_masked.std"),
    skip("_masked.normalize"),
    skip("ones_like"),
    skip("prod"),
    skip("segment_reduce", "lengths"),
    skip("segment_reduce", "offsets"),
}


# Add a list of ops that are currently failing BW pass
skip_bw = [
    None,  # corresponds to the transpose ops 'H' and 'T'
    "torch.isfinite",
    "torch.eq",
    "torch.isnan",
    "torch.conj_physical",
]


def run_dtensor_crossref(test_case, func, args, kwargs):
    run_bw = False
    if hasattr(args[0], "requires_grad") and resolve_name(func) not in skip_bw:
        args[0].requires_grad = True
        run_bw = True

    to_dtensor = DTensorConverter(test_case.mesh, args, kwargs)

    # TODO: also handle cases where func raise an exception
    rs = func(*args, **kwargs)

    try:
        # Suppress warnings, this doesn't matter for test_meta.py
        # but it does matter if you want to use this decorator
        # for cross-ref testing, as some tests may be looking at
        # errors
        with warnings.catch_warnings():
            warnings.simplefilter("ignore")
            # for every comb of sharding choices, we test if it works
            for dtensor_args, dtensor_kwargs in to_dtensor:
                # Only attempt if we managed to convert all tensors to DTensor
                # (if any of them failed, we're in a mixed tensor situation and
                # this is not allowed in DTensor)
                if to_dtensor.successful():
                    # Handle special cases first if there's any
                    # Suppress warnings, this doesn't matter for test_meta.py
                    # but it does matter if you want to use this decorator
                    # for cross-ref testing, as some tests may be looking at
                    # errors
                    dtensor_rs = func(*dtensor_args, **dtensor_kwargs)
                    try:
                        if run_bw:
                            dtensor_rs.to_local().sum().backward()
                    except Exception as e:
                        # TODO(anj): Remove this guard exception after gaining more confidence.
                        if torch.distributed.get_rank() == 0:
                            print(
                                f"failed to run BW: {resolve_name(func)}, {func}, {str(e)})"
                            )
                    assert_ref_dtensor_equal(test_case, dtensor_rs, rs)
                else:
                    raise RuntimeError(
                        f"failed to convert args to DTensor; "
                        f"originally (*{args}, **{kwargs})"
                    )
    except Exception as e:
        raise RuntimeError(
            f"failed to run: {resolve_name(func)}, with (*{args}, **{kwargs})"
        ) from e

    return rs


def check_dtensor_func(test_case, test_func, opinfo, dry_run=False):
    try:
        test_func()
    except Exception:
        test_case.destroy_pg()
        if not dry_run:
            raise
        if dist.get_rank() == 0:
            if opinfo.variant_test_name:
                print(f"xfail('{opinfo.name}', '{opinfo.variant_test_name}'),")
            else:
                print(f"xfail('{opinfo.name}'),")
    else:
        test_case.destroy_pg()


class TestDTensorOps(DistTensorTestBase):
    @property
    def world_size(self) -> int:
        return NUM_DEVICES

    # only allow float dytpe for now, we can relax this constraint
    # when feel necessary later (i.e when adding quantization support).
    @unittest.skipIf(TEST_WITH_ASAN, "Skipped under ASAN")
    @suppress_warnings
    @ops(dtensor_lagging_op_db, allowed_dtypes=(torch.float,))
    @skipOps("TestDTensorOps", "test_dtensor_op_db", dtensor_fails)
    def test_dtensor_op_db(self, dtype, op):
        pg_backend = "nccl" if DEVICE_TYPE == "cuda" else "gloo"
        if pg_backend == "nccl" and torch.cuda.device_count() < self.world_size:
            sys.exit(TEST_SKIPS[f"multi-gpu-{self.world_size}"].exit_code)

        self.init_pg(backend=pg_backend)
        self.mesh = DeviceMesh(DEVICE_TYPE, torch.arange(self.world_size))

        # test each op with dist tensor inputs and normal inputs
        def test():
            samples = op.sample_inputs(DEVICE_TYPE, dtype, requires_grad=False)
            for sample_input in samples:
                args = [sample_input.input] + list(sample_input.args)
                kwargs = sample_input.kwargs

                run_dtensor_crossref(self, op.op, args, kwargs)
                # we need to figure out a way to test the out variant, out variant testing
                # is tricky, as we need to pre allocate the dtensor out, some of them rely
                # on sharding placements to be pre-known (i.e. mm.out)
                # if isinstance(expected, torch.Tensor) and op.supports_out:
                #     func(*args, **kwargs, out=expected)

        check_dtensor_func(self, test, op)


# only instantiate tests for DEVICE_TYPE alone (i.e. either CPU or GPU)
instantiate_device_type_tests(TestDTensorOps, globals(), only_for=(DEVICE_TYPE))


if __name__ == "__main__":
    run_tests()<|MERGE_RESOLUTION|>--- conflicted
+++ resolved
@@ -480,10 +480,6 @@
     xfail("searchsorted"),
     xfail("select"),
     xfail("select_scatter"),
-<<<<<<< HEAD
-=======
-    xfail("sign"),
->>>>>>> 14d10c16
     xfail("signbit"),
     xfail("slice_scatter"),
     xfail("sort"),
