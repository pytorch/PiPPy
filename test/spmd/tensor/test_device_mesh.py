# Copyright (c) Meta Platforms, Inc. and affiliates
import torch

from torch.distributed.distributed_c10d import (
    ProcessGroup,
    new_group,
    get_global_rank,
    get_world_size,
<<<<<<< HEAD
=======
    get_global_rank,
>>>>>>> d7e7f88f
)
from torch.testing._internal.common_utils import run_tests
from spmd.test.common_utils import (  # type: ignore
    DistTensorTestBase,
    with_comms,
)
from spmd.tensor import DeviceMesh, DTensor, Shard, Replicate


class DeviceMeshTest(DistTensorTestBase):
    @property
    def world_size(self):
        return 8

    @with_comms
    def test_device_mesh_basics(self):
        # construct a cuda device mesh
        mesh = DeviceMesh(self.device_type, [0, 1, 2, 3])

        # construct from a cpu local tensor with cuda device mesh
        # should automatically convert the dist tensor to cuda
        shard_spec = [Shard(0)]
        local_tensor = torch.randn(3, 3)
        dist_tensor = DTensor.from_local(local_tensor, mesh, shard_spec)
        self.assertEqual(dist_tensor.device.type, self.device_type)
        self.assertEqual(dist_tensor.to_local().device.type, self.device_type)

    @with_comms
    def test_device_mesh_context_manager(self):
        with DeviceMesh(self.device_type, list(range(self.world_size))) as mesh:
            shard_spec = [Shard(0)]
            local_tensor = torch.randn(3, 3)
            sharded_tensor = DTensor.from_local(
                local_tensor, device_mesh=mesh, placements=shard_spec
            )

        with DeviceMesh(self.device_type, list(range(self.world_size))):
            shard_spec = [Shard(0)]
            local_tensor = torch.randn(3, 3)
            sharded_tensor = DTensor.from_local(
                local_tensor, placements=shard_spec
            )
            replica_spec = [Replicate()]
            replica_tensor = sharded_tensor.redistribute(
                placements=replica_spec
            )
            self.assertEqual(
                replica_tensor.size(), torch.Size([3 * self.world_size, 3])
            )

    @with_comms
    def test_device_mesh_2d(self):
        mesh_tensor = torch.arange(4).reshape(2, 2)
        # construct a cuda device mesh
        mesh = DeviceMesh(self.device_type, mesh_tensor)

        # check all dim groups
        dim_to_subgroups = mesh.get_dim_groups()

        expected_ranks_by_dim = [[[0, 2], [1, 3]], [[0, 1], [2, 3]]]
        for dim, dim_group in enumerate(dim_to_subgroups):
            self.assertTrue(dim < 2)
            dim_ranks = expected_ranks_by_dim[dim]

            dim_group_size = get_world_size(dim_group)
            self.assertIsInstance(dim_group, ProcessGroup)
            self.assertEqual(dim_group_size, 2)
            global_ranks = [
                get_global_rank(dim_group, i) for i in range(dim_group_size)
            ]
            current_rank_expected_group_ranks = (
                dim_ranks[0] if self.rank in dim_ranks[0] else dim_ranks[1]
            )
            self.assertEqual(global_ranks, current_rank_expected_group_ranks)

        # construct a dist tensor on 2d device mesh and test if works
        shard_spec = [Shard(0), Shard(1)]
        local_tensor = torch.randn(3, 3)
        dist_tensor = DTensor.from_local(local_tensor, mesh, shard_spec)
        self.assertEqual(dist_tensor.size(), torch.Size([6, 6]))
        self.assertEqual(dist_tensor.device.type, self.device_type)
        self.assertEqual(dist_tensor.to_local().device.type, self.device_type)

        # if shard on the same tensor dimension
        # we should correctly construct the global tensor size
        shard_same_dim_spec = [Shard(0), Shard(0)]
        local_tensor = torch.randn(3, 3)
        dist_tensor = DTensor.from_local(
            local_tensor, mesh, shard_same_dim_spec
        )
        self.assertEqual(dist_tensor.size(), torch.Size([12, 3]))

    @with_comms
    def test_device_mesh_2d_from_dim_groups(self):
        # construct a two dimension subgroups
        dim_groups = []
        expected_ranks_by_dim = [[[0, 2], [1, 3]], [[0, 1], [2, 3]]]
        for dim_group_ranks in expected_ranks_by_dim:
            for subgroup_ranks in dim_group_ranks:
                subgroup = new_group(ranks=subgroup_ranks)
                if self.rank in subgroup_ranks:
                    dim_groups.append(subgroup)

        # construct a device mesh from the subgroups
        mesh = DeviceMesh(
            self.device_type, [[0, 1], [2, 3]], dim_groups=dim_groups
        )

        # check all dim groups
        dim_to_subgroups = mesh.get_dim_groups()
        for dim, dim_group in enumerate(dim_to_subgroups):
            self.assertTrue(dim < 2)
            dim_ranks = expected_ranks_by_dim[dim]

            dim_group_size = get_world_size(dim_group)
            self.assertIsInstance(dim_group, ProcessGroup)
            self.assertEqual(dim_group_size, 2)
            global_ranks = [
                get_global_rank(dim_group, i) for i in range(dim_group_size)
            ]
            current_rank_expected_group_ranks = (
                dim_ranks[0] if self.rank in dim_ranks[0] else dim_ranks[1]
            )
            self.assertEqual(global_ranks, current_rank_expected_group_ranks)

        # construct a dist tensor on 2d device mesh and test if works
        shard_spec = [Shard(0), Shard(1)]
        local_tensor = torch.randn(3, 3)
        dist_tensor = DTensor.from_local(local_tensor, mesh, shard_spec)
        self.assertEqual(dist_tensor.size(), torch.Size([6, 6]))
        self.assertEqual(dist_tensor.device.type, self.device_type)
        self.assertEqual(dist_tensor.to_local().device.type, self.device_type)

    @with_comms
    def test_device_mesh_nd(self):
        # construct a cuda device mesh
        mesh_tensor = torch.arange(8).reshape(2, 2, 2)
        mesh = DeviceMesh(self.device_type, mesh_tensor)

        # check all dim groups
        dim_to_subgroups = mesh.get_dim_groups()

        for dim, dim_group in enumerate(dim_to_subgroups):
            self.assertTrue(dim < mesh_tensor.ndim)
            dim_ranks = mesh_tensor.swapdims(-1, dim).reshape(-1, 2)
            # print(dim_ranks)
            # dim_ranks = expected_ranks_by_dim[dim]

            dim_group_size = get_world_size(dim_group)
            self.assertIsInstance(dim_group, ProcessGroup)
            self.assertEqual(dim_group_size, 2)
            global_ranks = [
                get_global_rank(dim_group, i) for i in range(dim_group_size)
            ]
            for ranks in dim_ranks:
                if self.rank in ranks:
                    self.assertEqual(global_ranks, ranks.tolist())

        # construct a dist tensor on 3d device mesh and test if works
        shard_spec = [Shard(0), Shard(1), Shard(2)]
        local_tensor = torch.randn(3, 3, 3)
        dist_tensor = DTensor.from_local(local_tensor, mesh, shard_spec)
        self.assertEqual(dist_tensor.size(), torch.Size([6, 6, 6]))
        self.assertEqual(dist_tensor.device.type, self.device_type)
        self.assertEqual(dist_tensor.to_local().device.type, self.device_type)

        # construct a dist tensor on 3d device mesh with some shards on same dim
        shard_spec = [Shard(0), Shard(0), Shard(2)]
        local_tensor = torch.randn(3, 3, 3)
        dist_tensor = DTensor.from_local(local_tensor, mesh, shard_spec)
        self.assertEqual(dist_tensor.size(), torch.Size([12, 3, 6]))
        self.assertEqual(dist_tensor.device.type, self.device_type)
        self.assertEqual(dist_tensor.to_local().device.type, self.device_type)


class DeviceMeshCollectiveTest(DistTensorTestBase):
    @property
    def world_size(self):
        return 8

    @with_comms
    def test_all_reduce_1d(self):
        mesh = DeviceMesh(self.device_type, torch.arange(self.world_size))
        local_tensor = torch.ones(3, 3, device=self.device_type) * self.rank
        reduced_tensor = mesh.all_reduce(local_tensor, mesh_dim=0)
        res_num = ((0 + self.world_size - 1) * self.world_size) / 2
        self.assertEqual(reduced_tensor, torch.ones(3, 3) * res_num)

    @with_comms
    def test_broadcast_1d(self):
        mesh = DeviceMesh(self.device_type, torch.arange(self.world_size))
        local_tensor = torch.ones(3, 3, device=self.device_type) * self.rank
        broadcasted_tensor = mesh.broadcast(local_tensor, mesh_dim=0)
        self.assertEqual(broadcasted_tensor, torch.zeros(3, 3))

    @with_comms
    def test_scatter_1d(self):
        mesh = DeviceMesh(self.device_type, torch.arange(self.world_size))
        tensor_list = [
            torch.ones(3, 3, device=self.device_type) * rank
            for rank in range(self.world_size)
        ]
        scattered_tensor = mesh.scatter(tensor_list, mesh_dim=0)
        self.assertEqual(scattered_tensor, torch.ones(3, 3) * self.rank)

        # slight complicate use case
        # fix the random seed
        torch.manual_seed(0)
        global_tensor = torch.randn(
            3, 3 * self.world_size, device=self.device_type
        )
        # chunk by dim 1 will make it non-contiguous
        chunked_list = global_tensor.chunk(self.world_size, dim=1)
        # test if scatter still works
        local_tensor = mesh.scatter(chunked_list, mesh_dim=0)
        self.assertEqual(local_tensor.shape, torch.Size((3, 3)))
        self.assertEqual(local_tensor, chunked_list[self.rank])

    @with_comms
    def test_all_gather_1d(self):
        mesh = DeviceMesh(self.device_type, torch.arange(self.world_size))
        # each rank have its own tensor, all_gather gives a list
        local_tensor = torch.ones(3, 3, device=self.device_type) * self.rank
        gathered_tensors = mesh.all_gather(local_tensor, mesh_dim=0)
        self.assertEqual(len(gathered_tensors), self.world_size)
        for idx, gathered_tensor in enumerate(gathered_tensors):
            self.assertEqual(gathered_tensor, torch.ones(3, 3) * idx)

    @with_comms
    def test_all_gather_base_1d(self):
        mesh = DeviceMesh(self.device_type, torch.arange(self.world_size))
        # each rank have its own tensor, all_gather_base give a big tensor
        local_tensor = torch.ones(3, 3, device=self.device_type)
        res_tensor = torch.empty(
            self.world_size * 3, 3, device=self.device_type
        )
        gathered_tensor = mesh.all_gather_base(
            res_tensor, local_tensor, mesh_dim=0
        )
        self.assertEqual(gathered_tensor, torch.ones(self.world_size * 3, 3))

    @with_comms
    def test_reduce_scatter_base_1d(self):
        mesh = DeviceMesh(self.device_type, torch.arange(self.world_size))
        local_tensor = (
            torch.ones(self.world_size * 3, 3, device=self.device_type)
            * self.rank
        )
        res_num = ((0 + self.world_size - 1) * self.world_size) / 2
        output_tensor = torch.empty(3, 3, device=self.device_type)
        reduce_scattered_tensor = mesh.reduce_scatter_base(
            output_tensor, local_tensor, mesh_dim=0
        )
        self.assertEqual(reduce_scattered_tensor, torch.ones(3, 3) * res_num)

    @with_comms
    def test_all_gather_nd(self):
        mesh_tensor = torch.arange(8).reshape(2, 2, 2)
        mesh = DeviceMesh(self.device_type, mesh_tensor)
        # each rank have its own tensor, all_gather gives a list
        local_tensor = torch.ones(3, 3, device=self.device_type) * self.rank

        dim_to_subgroups = mesh.get_dim_groups()
        for dim, dim_group in enumerate(dim_to_subgroups):
            dim_group_size = get_world_size(dim_group)
            global_ranks = [
                get_global_rank(dim_group, i) for i in range(dim_group_size)
            ]
            gathered_tensors = mesh.all_gather(local_tensor, mesh_dim=dim)
            self.assertEqual(len(gathered_tensors), dim_group_size)
            for idx, gathered_tensor in enumerate(gathered_tensors):
                self.assertEqual(
                    gathered_tensor, torch.ones(3, 3) * global_ranks[idx]
                )

    @with_comms
    def test_all_gather_base_nd(self):
        mesh_tensor = torch.arange(8).reshape(2, 2, 2)
        mesh = DeviceMesh(self.device_type, mesh_tensor)
        local_tensor = torch.ones(3, 3, device=self.device_type) * self.rank

        dim_to_subgroups = mesh.get_dim_groups()
        for dim, dim_group in enumerate(dim_to_subgroups):
            dim_group_size = get_world_size(dim_group)
            global_ranks = [
                get_global_rank(dim_group, i) for i in range(dim_group_size)
            ]
            res_tensor = torch.empty(
                dim_group_size * 3, 3, device=self.device_type
            )
            gathered_tensor = mesh.all_gather_base(
                res_tensor, local_tensor, mesh_dim=dim
            )
            exp_tensor = torch.ones(3 * dim_group_size, 3)
            for i in range(len(global_ranks)):
                exp_tensor[i * 3 : (i + 1) * 3] = (
                    torch.ones(3, 3) * global_ranks[i]
                )
            self.assertEqual(gathered_tensor, exp_tensor)

    @with_comms
    def test_reduce_scatter_base_nd(self):
        mesh_tensor = torch.arange(8).reshape(2, 2, 2)
        mesh = DeviceMesh(self.device_type, mesh_tensor)

        dim_to_subgroups = mesh.get_dim_groups()
        for dim, dim_group in enumerate(dim_to_subgroups):
            dim_group_size = get_world_size(dim_group)
            local_tensor = (
                torch.ones(dim_group_size * 3, 3, device=self.device_type)
                * self.rank
            )
            global_ranks = [
                get_global_rank(dim_group, i) for i in range(dim_group_size)
            ]
            res_tensor = torch.empty(3, 3, device=self.device_type)
            reduce_scattered_tensor = mesh.reduce_scatter_base(
                res_tensor, local_tensor, mesh_dim=dim
            )
            res_num = torch.sum(torch.tensor(global_ranks))
            self.assertEqual(
                reduce_scattered_tensor, torch.ones(3, 3) * res_num
            )

    @with_comms
    def test_all_reduce_nd(self):
        mesh_tensor = torch.arange(8).reshape(2, 2, 2)
        mesh = DeviceMesh(self.device_type, mesh_tensor)
        local_tensor = torch.ones(3, 3, device=self.device_type) * self.rank

        # check all dim groups
        dim_to_subgroups = mesh.get_dim_groups()
        for dim, dim_group in enumerate(dim_to_subgroups):
            dim_group_size = get_world_size(dim_group)
            global_ranks = [
                get_global_rank(dim_group, i) for i in range(dim_group_size)
            ]
            reduced_tensor = mesh.all_reduce(local_tensor, mesh_dim=dim)
            res_num = sum(global_ranks)
            self.assertEqual(reduced_tensor, torch.ones(3, 3) * res_num)

    @with_comms
    def test_broadcast_nd(self):
        mesh_tensor = torch.arange(8).reshape(2, 2, 2)
        mesh = DeviceMesh(self.device_type, mesh_tensor)
        local_tensor = torch.ones(3, 3, device=self.device_type) * self.rank

        # check all dim groups
        dim_to_subgroups = mesh.get_dim_groups()
        for dim, dim_group in enumerate(dim_to_subgroups):
            dim_group_size = get_world_size(dim_group)
            global_ranks = [
                get_global_rank(dim_group, i) for i in range(dim_group_size)
            ]
            received_tensor = mesh.broadcast(local_tensor, mesh_dim=dim)
            res_num = global_ranks[0]
            self.assertEqual(received_tensor, torch.ones(3, 3) * res_num)

    @with_comms
    def test_scatter_nd(self):
        mesh_tensor = torch.arange(8).reshape(2, 2, 2)
        mesh = DeviceMesh(self.device_type, mesh_tensor)

        # check all dim groups
        dim_to_subgroups = mesh.get_dim_groups()
        for dim, dim_group in enumerate(dim_to_subgroups):
            dim_group_size = get_world_size(dim_group)
            global_ranks = [
                get_global_rank(dim_group, i) for i in range(dim_group_size)
            ]
            scattered_tensors = [
                torch.ones(3, 3, device=self.device_type) * global_rank
                for global_rank in global_ranks
            ]
            received_tensor = mesh.scatter(scattered_tensors, mesh_dim=dim)
            self.assertEqual(received_tensor, torch.ones(3, 3) * self.rank)


if __name__ == "__main__":
    run_tests()<|MERGE_RESOLUTION|>--- conflicted
+++ resolved
@@ -6,10 +6,6 @@
     new_group,
     get_global_rank,
     get_world_size,
-<<<<<<< HEAD
-=======
-    get_global_rank,
->>>>>>> d7e7f88f
 )
 from torch.testing._internal.common_utils import run_tests
 from spmd.test.common_utils import (  # type: ignore
