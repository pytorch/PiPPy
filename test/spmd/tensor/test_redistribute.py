--- conflicted
+++ resolved
@@ -21,14 +21,9 @@
         chunked_list = expected_tensor.chunk(self.world_size, shard_dim)
         # make local tensor as the element of the corresponding chunked list
         local_tensor = chunked_list[self.rank]
-<<<<<<< HEAD
-        # direct Tensor constructor should always be leaf
-        sharded_tensor = Tensor(
+        # direct DTensor constructor should always be leaf
+        sharded_tensor = DTensor(
             local_tensor, device_mesh, shard_spec, requires_grad=True
-=======
-        sharded_tensor = DTensor.from_local(
-            local_tensor, device_mesh, shard_spec
->>>>>>> 239a8d8b
         )
         global_sharded_tensor = sharded_tensor.redistribute(
             device_mesh, replica_spec
@@ -51,13 +46,8 @@
         replica_spec = [Replicate()]
         local_tensor = torch.randn(12, 3, requires_grad=True)
         # 1) test replicate -> replicate forward
-<<<<<<< HEAD
-        replica_tensor = Tensor(
+        replica_tensor = DTensor(
             local_tensor, device_mesh, replica_spec, requires_grad=True
-=======
-        replica_tensor = DTensor.from_local(
-            local_tensor, device_mesh, replica_spec
->>>>>>> 239a8d8b
         )
         global_replica_tensor = replica_tensor.redistribute(
             device_mesh, replica_spec
@@ -68,11 +58,7 @@
         # 2) test replicate -> replicate backward:
         # should give gradient as replicate
         local_grad = torch.ones(12, 3)
-<<<<<<< HEAD
-        grad_output = Tensor(local_grad, device_mesh, replica_spec)
-=======
-        grad_output = DTensor.from_local(local_grad, device_mesh, replica_spec)
->>>>>>> 239a8d8b
+        grad_output = DTensor(local_grad, device_mesh, replica_spec)
         global_replica_tensor.backward(grad_output)
         grad_input = replica_tensor.grad
         self.assertEqual(grad_input.placements, replica_spec)
@@ -89,13 +75,8 @@
         chunked_list = local_replica.chunk(self.world_size, shard_dim)
         # make local tensor as the element of the corresponding chunked list
         local_tensor = chunked_list[self.rank]
-<<<<<<< HEAD
-        replica_tensor = Tensor(
+        replica_tensor = DTensor(
             local_replica, device_mesh, replica_spec, requires_grad=True
-=======
-        replica_tensor = DTensor.from_local(
-            local_replica, device_mesh, replica_spec
->>>>>>> 239a8d8b
         )
         reshard_tensor = replica_tensor.redistribute(device_mesh, shard_spec)
         self.assertEqual(reshard_tensor.size(), replica_tensor.size())
@@ -122,13 +103,7 @@
         partial_spec = [_Partial(ReduceOp.SUM)]
         replica_spec = [Replicate()]
         # test partial -> replicate, which trigger all_reduce
-<<<<<<< HEAD
-        partial_tensor = Tensor(partial_local, device_mesh, partial_spec)
-=======
-        partial_tensor = DTensor.from_local(
-            partial_local, device_mesh, partial_spec
-        )
->>>>>>> 239a8d8b
+        partial_tensor = DTensor(partial_local, device_mesh, partial_spec)
         global_partial_tensor = partial_tensor.redistribute(
             device_mesh, replica_spec
         )
@@ -142,13 +117,7 @@
         shard_spec = [Shard(shard_dim)]
         partial_spec = [_Partial(ReduceOp.SUM)]
         partial_local = torch.ones(12, 3)
-<<<<<<< HEAD
-        partial_tensor = Tensor(partial_local, device_mesh, partial_spec)
-=======
-        partial_tensor = DTensor.from_local(
-            partial_local, device_mesh, partial_spec
-        )
->>>>>>> 239a8d8b
+        partial_tensor = DTensor(partial_local, device_mesh, partial_spec)
         # test partial to shard 0, trigger reduce_scatter
         scatter_shard_tensor = partial_tensor.redistribute(
             device_mesh, shard_spec
@@ -165,13 +134,7 @@
         partial_spec = [_Partial(ReduceOp.SUM)]
         partial_local = torch.ones(4, 12)
         # test partial to shard 1, trigger reduce_scatter
-<<<<<<< HEAD
-        partial_tensor = Tensor(partial_local, device_mesh, partial_spec)
-=======
-        partial_tensor = DTensor.from_local(
-            partial_local, device_mesh, partial_spec
-        )
->>>>>>> 239a8d8b
+        partial_tensor = DTensor(partial_local, device_mesh, partial_spec)
         scatter_shard_tensor = partial_tensor.redistribute(
             device_mesh, shard1_spec
         )
