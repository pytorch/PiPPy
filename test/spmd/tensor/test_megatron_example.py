# Copyright (c) Meta Platforms, Inc. and affiliates
import torch
import torch.nn as nn
import torch.distributed as dist
import functools
from torch.testing._internal.common_utils import run_tests
<<<<<<< HEAD
from spmd.test._utils import DistTensorTestBase, with_comms  # type: ignore
from spmd import distribute_tensor, DeviceMesh, DTensor, Shard, Replicate
from spmd.tensor.parallel import TensorParallelMultiheadAttention
=======
from spmd.testing.common_utils import (  # type: ignore
    DistTensorTestBase,
    with_comms,
)
from spmd import (
    distribute_module,
    distribute_tensor,
    DeviceMesh,
    DTensor,
    Shard,
    Replicate,
)
>>>>>>> 7815c59d


class MLPModule(torch.nn.Module):
    def __init__(self, device):
        super(MLPModule, self).__init__()
        self.net1 = torch.nn.Linear(10, 16, device=device)
        self.relu = torch.nn.ReLU()
        self.net2 = torch.nn.Linear(16, 12, device=device)

    def forward(self, x):
        return self.net2(self.relu(self.net1(x)))


<<<<<<< HEAD
def _aggregate_local_tensor(module: torch.nn.Module) -> torch.nn.Module:
    def hook_func(_module, _input, output):
        if isinstance(output, DTensor):
            replica_placement = [Replicate()]
            return (
                output.redistribute(output.device_mesh, replica_placement)
                .contiguous()
                .to_local()
            )

    module.register_forward_hook(hook_func)
    return module


def _replicate_input_tensor(
    module: torch.nn.Module, device_mesh, replica_placement
) -> torch.nn.Module:
    def hook_func(_, input):
        if not isinstance(input[0], DTensor):
            DTensors = []
            for tensor in input:
                DTensors.append(DTensor(tensor, device_mesh, replica_placement))
            return tuple(DTensors)

    module.register_forward_pre_hook(hook_func)
    return module


=======
>>>>>>> 7815c59d
def _gradient_hook(param, grad):
    param._local_tensor.grad = grad._local_tensor


def shard_mlp(m, device_type):
    pg = dist.distributed_c10d._get_default_group()
    start_idx = 0
    device_mesh = DeviceMesh(
        device_type,
        list(range(start_idx, start_idx + pg.size())),
        dim_groups=[pg],
    )
    col_wise_sharding = [Shard(0)]
    row_wise_sharding = [Shard(1)]
    replicate = [Replicate()]

    def shard_params(name, module):
        if isinstance(module, nn.Linear):
            if name == "net1":
                sharded_weight = nn.Parameter(
                    distribute_tensor(
                        module.weight, device_mesh, col_wise_sharding
                    )
                )
                sharded_bias = nn.Parameter(
                    distribute_tensor(
                        module.bias, device_mesh, col_wise_sharding
                    )
                )
                module.register_parameter("weight", sharded_weight)
                module.register_parameter("bias", sharded_bias)
                module.weight.register_hook(
                    functools.partial(_gradient_hook, module.weight)
                )
            elif name == "net2":
                sharded_weight = nn.Parameter(
                    distribute_tensor(
                        module.weight, device_mesh, row_wise_sharding
                    )
                )
                replicated_bias = nn.Parameter(
                    distribute_tensor(module.bias, device_mesh, replicate)
                )
                module.register_parameter("weight", sharded_weight)
                module.register_parameter("bias", replicated_bias)

    def replicate_input(inputs):
        return DTensor.from_local(inputs[0], device_mesh, replicate)

    def aggregate_output(outputs):
        assert isinstance(outputs, DTensor)
        return (
            outputs.redistribute(outputs.device_mesh, replicate)
            .contiguous()
            .to_local()
        )

    dist_mod = distribute_module(
        m,
        device_mesh,
        partition_fn=shard_params,
        input_fn=replicate_input,
        output_fn=aggregate_output,
    )
    return dist_mod


def shard_self_attn(m, device_type):
    pg = dist.distributed_c10d._get_default_group()
    start_idx = 0
    device_mesh = DeviceMesh(
        device_type,
        list(range(start_idx, start_idx + pg.size())),
        dim_groups=[pg],
    )
    col_wise_sharding = [Shard(0)]
    row_wise_sharding = [Shard(1)]
    replicate = [Replicate()]
    m.qkv.weight = torch.nn.Parameter(
        distribute_tensor(m.qkv.weight, device_mesh, col_wise_sharding)
    )
    m.proj.weight = torch.nn.Parameter(
        distribute_tensor(m.proj.weight, device_mesh, row_wise_sharding)
    )
    if m.qkv.bias is not None:
        m.qkv.bias = torch.nn.Parameter(
            distribute_tensor(m.qkv.bias, device_mesh, col_wise_sharding)
        )
    if m.proj.bias is not None:
        m.proj.bias = torch.nn.Parameter(
            distribute_tensor(m.proj.bias, device_mesh, replicate)
        )
    m = _replicate_input_tensor(m, device_mesh, replicate)
    m.proj = _aggregate_local_tensor(m.proj)
    m.qkv.weight.register_hook(functools.partial(_gradient_hook, m.qkv.weight))
    if m.qkv.bias is not None:
        m.qkv.bias.register_hook(functools.partial(_gradient_hook, m.qkv.bias))
    m.proj.weight.register_hook(
        functools.partial(_gradient_hook, m.proj.weight)
    )
    if m.proj.bias is not None:
        m.proj.bias.register_hook(
            functools.partial(_gradient_hook, m.proj.bias)
        )


class DistTensorMegatronTest(DistTensorTestBase):
    @with_comms
    def test_mlp_megatron_e2e(self):
        LR = 0.5
        inp_size = [5, 10]
        torch.manual_seed(0)
        inp = torch.rand(*inp_size, device=self.device_type)
        torch.manual_seed(5)
        model = MLPModule(self.device_type)
        torch.manual_seed(5)
<<<<<<< HEAD
        model_tp = MLPModule(self.device_type)
        shard_mlp(model_tp, self.device_type)
=======
        model_tp = SimpleModel(self.device_type)
        model_tp = shard_module(model_tp, self.device_type)
>>>>>>> 7815c59d

        output = model(inp)
        output_tp = model_tp(inp)
        self.assertEqual(output, output_tp)

        output.sum().backward()
        output_tp.sum().backward()
        # This is for FSDP + TP integration.
        self.assertTrue(model_tp.net1.weight._local_tensor.grad is not None)

        optim = torch.optim.SGD(model.parameters(), lr=LR)
        optim.step()
        optim = torch.optim.SGD(model_tp.parameters(), lr=LR)
        optim.step()

        torch.manual_seed(3)
        inp = torch.rand(*inp_size, device=self.device_type)
        output = model(inp)
        output_tp = model_tp(inp)
        self.assertEqual(output, output_tp)

    @with_comms
    def test_self_attn_megatron_e2e(self):
        LR = 0.05
        inp_size = [8, 12, 16]
        torch.manual_seed(0)
        inp = torch.rand(*inp_size, device=self.device_type)
        torch.manual_seed(5)
        model = TensorParallelMultiheadAttention(
            16, 8, self.device_type, tp_size=4, add_bias_kv=True
        )
        torch.manual_seed(5)
        model_tp = TensorParallelMultiheadAttention(
            16, 8, self.device_type, tp_size=4, add_bias_kv=True
        )
        self.assertEqual(model.qkv.weight, model_tp.qkv.weight)
        self.assertEqual(model.qkv.bias, model_tp.qkv.bias)
        self.assertEqual(model.proj.weight, model_tp.proj.weight)
        self.assertEqual(model.proj.bias, model_tp.proj.bias)
        shard_self_attn(model_tp, self.device_type)

        output = model(inp, inp, inp)
        output_tp = model_tp(inp, inp, inp)
        self.assertEqual(output, output_tp)

        output.sum().backward()
        output_tp.sum().backward()

        optim = torch.optim.SGD(model.parameters(), lr=LR)
        optim.step()
        optim = torch.optim.SGD(model_tp.parameters(), lr=LR)
        optim.step()

        torch.manual_seed(3)
        inp = torch.rand(*inp_size, device=self.device_type)
        output = model(inp, inp, inp)
        output_tp = model_tp(inp, inp, inp)
        self.assertEqual(output, output_tp)


if __name__ == "__main__":
    run_tests()<|MERGE_RESOLUTION|>--- conflicted
+++ resolved
@@ -4,24 +4,9 @@
 import torch.distributed as dist
 import functools
 from torch.testing._internal.common_utils import run_tests
-<<<<<<< HEAD
 from spmd.test._utils import DistTensorTestBase, with_comms  # type: ignore
 from spmd import distribute_tensor, DeviceMesh, DTensor, Shard, Replicate
 from spmd.tensor.parallel import TensorParallelMultiheadAttention
-=======
-from spmd.testing.common_utils import (  # type: ignore
-    DistTensorTestBase,
-    with_comms,
-)
-from spmd import (
-    distribute_module,
-    distribute_tensor,
-    DeviceMesh,
-    DTensor,
-    Shard,
-    Replicate,
-)
->>>>>>> 7815c59d
 
 
 class MLPModule(torch.nn.Module):
@@ -35,7 +20,6 @@
         return self.net2(self.relu(self.net1(x)))
 
 
-<<<<<<< HEAD
 def _aggregate_local_tensor(module: torch.nn.Module) -> torch.nn.Module:
     def hook_func(_module, _input, output):
         if isinstance(output, DTensor):
@@ -64,8 +48,6 @@
     return module
 
 
-=======
->>>>>>> 7815c59d
 def _gradient_hook(param, grad):
     param._local_tensor.grad = grad._local_tensor
 
@@ -182,13 +164,8 @@
         torch.manual_seed(5)
         model = MLPModule(self.device_type)
         torch.manual_seed(5)
-<<<<<<< HEAD
         model_tp = MLPModule(self.device_type)
         shard_mlp(model_tp, self.device_type)
-=======
-        model_tp = SimpleModel(self.device_type)
-        model_tp = shard_module(model_tp, self.device_type)
->>>>>>> 7815c59d
 
         output = model(inp)
         output_tp = model_tp(inp)
