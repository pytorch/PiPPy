--- conflicted
+++ resolved
@@ -4,8 +4,10 @@
 import torch.distributed as dist
 import functools
 from torch.testing._internal.common_utils import run_tests
-<<<<<<< HEAD
-from spmd.test.common_utils import DistTensorTestBase, with_comms  # type: ignore
+from spmd.testing.common_utils import (  # type: ignore
+    DistTensorTestBase,
+    with_comms,
+)
 from spmd import (
     distribute_module,
     distribute_tensor,
@@ -13,11 +15,6 @@
     DTensor,
     Shard,
     Replicate,
-=======
-from spmd.testing.common_utils import (  # type: ignore
-    DistTensorTestBase,
-    with_comms,
->>>>>>> 06fda5ff
 )
 
 
