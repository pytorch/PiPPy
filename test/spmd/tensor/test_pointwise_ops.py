# Copyright (c) Meta Platforms, Inc. and affiliates
from typing import Sequence, Any, Dict, Callable, Optional
from unittest import skip

import torch
from torch import Tensor
from torch.testing._internal.common_utils import run_tests
from spmd.testing.common_utils import (
    DistTensorTestBase,
    with_comms,
    skip_unless_torch_gpu,
)

from spmd.tensor import distribute_tensor
from spmd import DeviceMesh, DTensor
from spmd.tensor.placement_types import (
    Shard,
    Replicate,
    _Partial,
    Placement,
)
from torch.distributed.distributed_c10d import ReduceOp

import torch.utils._pytree as pytree


def no_op():
    return None


def deepcopy_convert_to_dtensor(
    val: Any,
    device_mesh: DeviceMesh,
    placements: Sequence[Placement],
) -> Any:
    """
    Recursively convert (over Sequence and Dict types) Tensors into DTensors.

    :param device_mesh: the DeviceMesh to use.
    :param placements: the Placement list to use.
    :return: the transformed structure.
    """

    def f(x):
        if isinstance(x, Tensor) and not isinstance(x, DTensor):
            return distribute_tensor(
                x,
                device_mesh=device_mesh,
                placements=placements,
            )
        return x

    return pytree.tree_map(f, [val])[0]


def deepcopy_convert_from_dtensor(val: Any) -> Any:
    """
    Recursive convert any DTensor to local Tensor.

    :param val: the structure to coerce.
    :return: the coerced structure.
    """

    def f(x):
        if isinstance(x, DTensor):
            return x.redistribute(
                device_mesh=x.device_mesh,
                placements=[Replicate()] * x.device_mesh.ndim,
            ).to_local()
        return x

    return pytree.tree_map(f, [val])[0]


class DistElementwiseOpsTest(DistTensorTestBase):
    def _compare_pairwise_ops(
        self,
        *,
        device_mesh: DeviceMesh,
        placements: Sequence[Placement],
        op: Callable,
        pre_op_fn: Optional[Callable] = None,
        args: Sequence[Any] = tuple(),
        kwargs: Optional[Dict[str, Any]] = None,
    ):
        if pre_op_fn is None:
            pre_op_fn = no_op

        if not kwargs:
            kwargs = {}

        dargs = deepcopy_convert_to_dtensor(
            args,
            device_mesh=device_mesh,
            placements=placements,
        )
        dkwargs = deepcopy_convert_to_dtensor(
            kwargs,
            device_mesh=device_mesh,
            placements=placements,
        )

        pre_op_fn()

        # run the reference first, in case the call is broken;
        # it's better to debug an incorrect call at this point.
        reference_result = op(*args, **kwargs)

        pre_op_fn()

        dist_result = op(*dargs, **dkwargs)

        collected_result = deepcopy_convert_from_dtensor(dist_result)

        self.assertEqual(reference_result, collected_result)

    # TODO: We need to add CPU tests for ops in the future.
    def _run_sharded_elementwise_ops(
        self,
        *,
        device_mesh: DeviceMesh,
        placements: Sequence[Placement],
        pre_op_fn: Optional[Callable] = None,
        input_size: Sequence[int],
        op: Callable,
        **kwargs,
    ):
        if pre_op_fn is None:
            pre_op_fn = no_op

        input_tensor = torch.randn(
            *input_size,
            device=self.device_type,  # type: ignore
            requires_grad=True,
        )

        self._compare_pairwise_ops(
            device_mesh=device_mesh,
            placements=placements,
            pre_op_fn=pre_op_fn,
            op=op,
            args=(input_tensor,),
            kwargs=kwargs,
        )

    @with_comms
    def test_activations(self):
        device_mesh = self.build_device_mesh()
        self._run_sharded_elementwise_ops(
            device_mesh=device_mesh,
            placements=[Shard(0)],
            input_size=(8, 5),
            op=torch.nn.functional.gelu,
        )
        self._run_sharded_elementwise_ops(
            device_mesh=device_mesh,
            placements=[Replicate()],
            input_size=(8, 5),
            op=torch.nn.functional.gelu,
        )
        self._run_sharded_elementwise_ops(
            device_mesh=device_mesh,
            placements=[Shard(1)],
            input_size=(3, 12),
            op=torch.nn.functional.relu,
        )
        self._run_sharded_elementwise_ops(
            device_mesh=device_mesh,
            placements=[Replicate()],
            input_size=(8, 5),
            op=torch.nn.functional.relu,
        )
        self._run_sharded_elementwise_ops(
            device_mesh=device_mesh,
            placements=[Shard(0)],
            input_size=(8, 5),
            op=torch.sigmoid,
        )
        self._run_sharded_elementwise_ops(
            device_mesh=device_mesh,
            placements=[Replicate()],
            input_size=(8, 5),
            op=torch.sigmoid,
        )

    @with_comms
    @skip(
        "testing RNG based ops is broken: https://github.com/pytorch/tau/issues/494"
    )
    def test_dropout(self):
        device_mesh = self.build_device_mesh()

        def _reset_random_seed():
            torch.manual_seed(self.rank + 4)

        self._run_sharded_elementwise_ops(
            device_mesh=device_mesh,
            placements=[Shard(0)],
            input_size=(8, 5),
            op=torch.nn.functional.dropout,
            pre_op_fn=_reset_random_seed,
            p=0.4,
            training=False,
        )
        self._run_sharded_elementwise_ops(
            device_mesh=device_mesh,
            placements=[Shard(1)],
            input_size=(3, 14),
            op=torch.nn.functional.dropout,
            pre_op_fn=_reset_random_seed,
            p=0.5,
            training=True,
        )

    @with_comms
    @skip_unless_torch_gpu
    def test_dropout_backward(self):
        device_mesh = self.build_device_mesh()
        placements = [Shard(0)]

        input_size = (8, 5)

        grad_output = torch.rand(
            input_size,
            device=self.device_type,
            requires_grad=True,
        )
        mask = (
            torch.rand(
                input_size,
                device=self.device_type,
                requires_grad=False,
            )
            < 0.8
        )

        self._compare_pairwise_ops(
            device_mesh=device_mesh,
            placements=placements,
            op=torch.ops.aten.native_dropout_backward,
            kwargs=dict(
                grad_output=grad_output,
                mask=mask,
                scale=0.3,
            ),
        )

    @with_comms
    def test_dropout_errors(self):
        device_mesh = self.build_device_mesh()
        with self.assertRaisesRegex(RuntimeError, "supported"):
            self._run_sharded_elementwise_ops(
                device_mesh=device_mesh,
                placements=[_Partial(ReduceOp.SUM)],
                input_size=(8, 5),
                op=torch.nn.functional.dropout,
            )

    @with_comms
    def test_mul_out(self):
        device_mesh = self.build_device_mesh()
        torch.manual_seed(self.rank)
        shard_spec = [Shard(0)]
        input_size = (8, 4)
        input_tensor = torch.randn(*input_size, device=self.device_type)
        dtensor = DTensor.from_local(input_tensor, device_mesh, shard_spec)

        other_tensor = torch.randn(*input_size, device=self.device_type)
        other_dtensor = DTensor.from_local(
            other_tensor, device_mesh, shard_spec
        )

        output_tensor = torch.randn(*input_size, device=self.device_type)
        output_dtensor = DTensor.from_local(
            output_tensor, device_mesh, shard_spec
        )
        dt = torch.mul(dtensor, other_dtensor, out=output_dtensor)
        expected = torch.mul(input_tensor, other_tensor, out=output_tensor)
        self.assertEqual(input_tensor, dtensor.to_local())
        self.assertEqual(expected, dt.to_local())

<<<<<<< HEAD
    @with_comms
    def test_pointwise_rules_suggestion(self):
        device_mesh = self.build_device_mesh()

        # propagate point-wise sharding
        inp1, inp2 = [-1, -1], [-1, 0]
        mat1_spec = DTensorSpec.from_dim_map(
            device_mesh, inp1, [], shape=torch.Size([8, 4])
        )
        mat2_spec = DTensorSpec.from_dim_map(
            device_mesh, inp2, [], shape=torch.Size([8, 4])
        )
        # adding a positional argument -1 to arg schema
        output_sharding = pointwise_rule(
            OpSchema((mat1_spec, mat2_spec, -1), {})
        )
        self.assertIsNone(output_sharding.output_spec)
        self.assertIsNotNone(output_sharding.schema_suggestions)

        # ensure that the suggestion from pointwise rules still have
        # the positional args that are not DTensorSpec
        schema_suggestion = output_sharding.schema_suggestions[0]
        self.assertEqual(len(schema_suggestion.args_schema), 3)
        self.assertEqual(schema_suggestion.args_schema[2], -1)

=======
>>>>>>> 0aed377b

if __name__ == "__main__":
    run_tests()<|MERGE_RESOLUTION|>--- conflicted
+++ resolved
@@ -279,7 +279,6 @@
         self.assertEqual(input_tensor, dtensor.to_local())
         self.assertEqual(expected, dt.to_local())
 
-<<<<<<< HEAD
     @with_comms
     def test_pointwise_rules_suggestion(self):
         device_mesh = self.build_device_mesh()
@@ -305,8 +304,6 @@
         self.assertEqual(len(schema_suggestion.args_schema), 3)
         self.assertEqual(schema_suggestion.args_schema[2], -1)
 
-=======
->>>>>>> 0aed377b
 
 if __name__ == "__main__":
     run_tests()