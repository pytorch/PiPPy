# Copyright (c) Meta Platforms, Inc. and affiliates
# Minimal effort to run this code:
# $ torchrun --nproc-per-node 3 example_train.py

import os
import torch
from pippy.IR import annotate_split_points, Pipe, SplitPoint
from pippy.PipelineSchedule import PipelineScheduleGPipe
from pippy.PipelineStage import PipelineStage

in_dim = 512
layer_dims = [512, 1024, 256]
out_dim = 10

# Single layer definition
class MyNetworkBlock(torch.nn.Module):
    def __init__(self, in_dim, out_dim):
        super().__init__()
        self.lin = torch.nn.Linear(in_dim, out_dim)

    def forward(self, x):
        x = self.lin(x)
        x = torch.relu(x)
        return x


# Full model definition
class MyNetwork(torch.nn.Module):
    def __init__(self):
        super().__init__()
        self.num_layers = len(layer_dims)

        prev_dim = in_dim
        # Add layers one by one
        for i, dim in enumerate(layer_dims):
            super().add_module(f"layer{i}", MyNetworkBlock(prev_dim, dim))
            prev_dim = dim

        # Final output layer (with OUT_DIM projection classes)
        self.output_proj = torch.nn.Linear(layer_dims[-1], out_dim)

    def forward(self, x):
        for i in range(self.num_layers):
            layer = getattr(self, f"layer{i}")
            x = layer(x)

        return self.output_proj(x)


<<<<<<< HEAD
=======
mn = MyNetwork(512, [512, 1024, 256])

from pippy import pipeline

pipe = pipeline(mn)
print(pipe)
print(pipe.split_gm.submod_0)


from pippy.IR import annotate_split_points, PipeSplitWrapper

annotate_split_points(
    mn,
    {
        "layer0": PipeSplitWrapper.SplitPoint.END,
        "layer1": PipeSplitWrapper.SplitPoint.END,
    },
)

pipe = pipeline(mn)
print(" pipe ".center(80, "*"))
print(pipe)
print(" submod0 ".center(80, "*"))
print(pipe.split_gm.submod_0)
print(" submod1 ".center(80, "*"))
print(pipe.split_gm.submod_1)
print(" submod2 ".center(80, "*"))
print(pipe.split_gm.submod_2)


>>>>>>> 06277870
# To run a distributed training job, we must launch the script in multiple
# different processes. We are using `torchrun` to do so in this example.
# `torchrun` defines two environment variables: `RANK` and `WORLD_SIZE`,
# which represent the index of this process within the set of processes and
# the total number of processes, respectively.
#
# To learn more about `torchrun`, see
# https://pytorch.org/docs/stable/elastic/run.html

torch.manual_seed(0)
rank = int(os.environ["RANK"])
world_size = int(os.environ["WORLD_SIZE"])

<<<<<<< HEAD
# Figure out device to use
if torch.cuda.is_available():
    device = torch.device(f"cuda:{rank % torch.cuda.device_count()}")
else:
    device = torch.device("cpu")

# Create the model
mn = MyNetwork().to(device)

annotate_split_points(
    mn,
    {
        "layer0": SplitPoint.END,
        "layer1": SplitPoint.END,
    },
)

batch_size = 32
example_input = torch.randn(batch_size, in_dim, device=device)
chunks = 4

pipe = Pipe.from_tracing(mn, chunks, example_args=(example_input,))

if rank == 0:
    print(" pipe ".center(80, "*"))
    print(pipe)
    print(" stage 0 ".center(80, "*"))
    print(pipe.split_gm.submod_0)
    print(" stage 1 ".center(80, "*"))
    print(pipe.split_gm.submod_1)
    print(" stage 2 ".center(80, "*"))
    print(pipe.split_gm.submod_2)


# Initialize distributed environment
import torch.distributed as dist

dist.init_process_group(rank=rank, world_size=world_size)

# Pipeline stage is our main pipeline runtime. It takes in the pipe object,
# the rank of this process, and the device.
stage = PipelineStage(pipe, rank, device)

# Define a loss function
loss_fn=torch.nn.MSELoss(reduction="sum")

# Attach to a schedule
schedule = PipelineScheduleGPipe(stage, chunks, loss_fn=loss_fn)

# Input data
x = torch.randn(batch_size, in_dim, device=device)
target = torch.randn(batch_size, out_dim, device=device)

# Run the pipeline with input `x`. Divide the batch into 4 micro-batches
# and run them in parallel on the pipeline
if rank == 0:
    schedule.step(x)
elif rank == world_size - 1:
    losses = []
    output = schedule.step(target=target, losses=losses)
else:
    schedule.step()

if rank == world_size - 1:
    # Run the original code and get the output for comparison
    reference_output = mn(x)
    # Compare numerics of pipeline and original model
    torch.testing.assert_close(output, reference_output)
    print(f"Loss of microbatches: {losses}")
    print(" Pipeline parallel model ran successfully! ".center(80, "*"))
=======
# PiPPy uses the PyTorch RPC interface. To use RPC, we must call `init_rpc`
# and inform the RPC framework of this process's rank and the total world
# size. We can directly pass values `torchrun` provided.`
#
# To learn more about the PyTorch RPC framework, see
# https://pytorch.org/docs/stable/rpc.html
import torch.distributed.rpc as rpc

rpc.init_rpc(f"worker{local_rank}", rank=local_rank, world_size=world_size)

# PiPPy relies on the concept of a "driver" process. The driver process
# should be a single process within the RPC group that instantiates the
# PipelineDriver and issues commands on that object. The other processes
# in the RPC group will receive commands from this process and execute
# the pipeline stages
if local_rank == 0:
    from pippy.PipelineDriver import PipelineDriverFillDrain
    from pippy.microbatch import TensorChunkSpec

    # LossWrapper is a convenient base class you can use to compose your model
    # with the desired loss function for the purpose of pipeline parallel training.
    # Since the loss is executed as part of the pipeline, it cannot reside in the
    # training loop, so you must embed it like this
    from pippy.IR import LossWrapper

    class ModelLossWrapper(LossWrapper):
        def forward(self, x, target):
            return self.loss_fn(self.module(x), target)

    # TODO: mean reduction
    loss_wrapper = ModelLossWrapper(
        module=mn, loss_fn=torch.nn.MSELoss(reduction="sum")
    )

    # Instantiate the `Pipe` similarly to before, but with two differences:
    #   1) We pass in the `loss_wrapper` module to include the loss in the
    #      computation
    #   2) We specify `output_loss_value_spec`. This is a data structure
    #      that should mimic the structure of the output of LossWrapper
    #      and has a True value in the position where the loss value will
    #      be. Since LossWrapper returns just the loss, we just pass True
    pipe = pipeline(loss_wrapper, output_loss_value_spec=True)

    # We now have two args: `x` and `target`, so specify batch dimension
    # for both.
    args_chunk_spec: Any = (TensorChunkSpec(0), TensorChunkSpec(0))
    kwargs_chunk_spec: Any = {}
    # The output of our model is now a `loss` value, which is a scalar tensor.
    # PiPPy's default is to concatenate outputs, but that will not
    # work with a scalar tensor. So we use a LossReducer instead
    # to merge together the loss values from each microbatch into a
    # single unified loss.
    from pippy.microbatch import LossReducer

    output_chunk_spec: Any = LossReducer(0.0, lambda a, b: a + b)

    # Instantiate the driver as usual.
    driver = PipelineDriverFillDrain(
        pipe,
        64,
        world_size=world_size,
        args_chunk_spec=args_chunk_spec,
        kwargs_chunk_spec=kwargs_chunk_spec,
        output_chunk_spec=output_chunk_spec,
    )

    # Instantiate remote Adam optimizers. `instantiate_optimizer` takes the
    # optimizer class as the first argument, then additional arguments to that
    # optimizer. Note that the `parameters` argument is omitted; PiPPy will
    # populate that value for each pipeline stage for you.
    optimizer = driver.instantiate_optimizer(torch.optim.Adam)
    # Also instantiate a learning rate scheduler. Note that the `optimizer` argument is
    # omitted; PiPPy will populate that argument for each pipeline stage
    lr_scheduler = driver.instantiate_lr_scheduler(
        torch.optim.lr_scheduler.LinearLR, total_iters=100
    )

    N_TRAINING_STEPS = 100

    x = torch.randn(512, 512)
    target = torch.randn(512, 10)
    for i in range(N_TRAINING_STEPS):
        optimizer.zero_grad()
        pipe_loss = driver(x, target)
        optimizer.step()
        lr_scheduler.step()

        log_info = f" Training step {i}, loss: {pipe_loss}, LR: {lr_scheduler.get_last_lr()} "
        print(log_info.center(80, "*"))

    print(" Pipeline parallel model ran successfully! ".center(80, "*"))

rpc.shutdown()
>>>>>>> 06277870
<|MERGE_RESOLUTION|>--- conflicted
+++ resolved
@@ -4,7 +4,7 @@
 
 import os
 import torch
-from pippy.IR import annotate_split_points, Pipe, SplitPoint
+from pippy.IR import annotate_split_points, SplitPoint
 from pippy.PipelineSchedule import PipelineScheduleGPipe
 from pippy.PipelineStage import PipelineStage
 
@@ -47,39 +47,6 @@
         return self.output_proj(x)
 
 
-<<<<<<< HEAD
-=======
-mn = MyNetwork(512, [512, 1024, 256])
-
-from pippy import pipeline
-
-pipe = pipeline(mn)
-print(pipe)
-print(pipe.split_gm.submod_0)
-
-
-from pippy.IR import annotate_split_points, PipeSplitWrapper
-
-annotate_split_points(
-    mn,
-    {
-        "layer0": PipeSplitWrapper.SplitPoint.END,
-        "layer1": PipeSplitWrapper.SplitPoint.END,
-    },
-)
-
-pipe = pipeline(mn)
-print(" pipe ".center(80, "*"))
-print(pipe)
-print(" submod0 ".center(80, "*"))
-print(pipe.split_gm.submod_0)
-print(" submod1 ".center(80, "*"))
-print(pipe.split_gm.submod_1)
-print(" submod2 ".center(80, "*"))
-print(pipe.split_gm.submod_2)
-
-
->>>>>>> 06277870
 # To run a distributed training job, we must launch the script in multiple
 # different processes. We are using `torchrun` to do so in this example.
 # `torchrun` defines two environment variables: `RANK` and `WORLD_SIZE`,
@@ -93,7 +60,6 @@
 rank = int(os.environ["RANK"])
 world_size = int(os.environ["WORLD_SIZE"])
 
-<<<<<<< HEAD
 # Figure out device to use
 if torch.cuda.is_available():
     device = torch.device(f"cuda:{rank % torch.cuda.device_count()}")
@@ -115,7 +81,8 @@
 example_input = torch.randn(batch_size, in_dim, device=device)
 chunks = 4
 
-pipe = Pipe.from_tracing(mn, chunks, example_args=(example_input,))
+from pippy import pipeline
+pipe = pipeline(mn, chunks, example_args=(example_input,))
 
 if rank == 0:
     print(" pipe ".center(80, "*"))
@@ -163,99 +130,4 @@
     # Compare numerics of pipeline and original model
     torch.testing.assert_close(output, reference_output)
     print(f"Loss of microbatches: {losses}")
-    print(" Pipeline parallel model ran successfully! ".center(80, "*"))
-=======
-# PiPPy uses the PyTorch RPC interface. To use RPC, we must call `init_rpc`
-# and inform the RPC framework of this process's rank and the total world
-# size. We can directly pass values `torchrun` provided.`
-#
-# To learn more about the PyTorch RPC framework, see
-# https://pytorch.org/docs/stable/rpc.html
-import torch.distributed.rpc as rpc
-
-rpc.init_rpc(f"worker{local_rank}", rank=local_rank, world_size=world_size)
-
-# PiPPy relies on the concept of a "driver" process. The driver process
-# should be a single process within the RPC group that instantiates the
-# PipelineDriver and issues commands on that object. The other processes
-# in the RPC group will receive commands from this process and execute
-# the pipeline stages
-if local_rank == 0:
-    from pippy.PipelineDriver import PipelineDriverFillDrain
-    from pippy.microbatch import TensorChunkSpec
-
-    # LossWrapper is a convenient base class you can use to compose your model
-    # with the desired loss function for the purpose of pipeline parallel training.
-    # Since the loss is executed as part of the pipeline, it cannot reside in the
-    # training loop, so you must embed it like this
-    from pippy.IR import LossWrapper
-
-    class ModelLossWrapper(LossWrapper):
-        def forward(self, x, target):
-            return self.loss_fn(self.module(x), target)
-
-    # TODO: mean reduction
-    loss_wrapper = ModelLossWrapper(
-        module=mn, loss_fn=torch.nn.MSELoss(reduction="sum")
-    )
-
-    # Instantiate the `Pipe` similarly to before, but with two differences:
-    #   1) We pass in the `loss_wrapper` module to include the loss in the
-    #      computation
-    #   2) We specify `output_loss_value_spec`. This is a data structure
-    #      that should mimic the structure of the output of LossWrapper
-    #      and has a True value in the position where the loss value will
-    #      be. Since LossWrapper returns just the loss, we just pass True
-    pipe = pipeline(loss_wrapper, output_loss_value_spec=True)
-
-    # We now have two args: `x` and `target`, so specify batch dimension
-    # for both.
-    args_chunk_spec: Any = (TensorChunkSpec(0), TensorChunkSpec(0))
-    kwargs_chunk_spec: Any = {}
-    # The output of our model is now a `loss` value, which is a scalar tensor.
-    # PiPPy's default is to concatenate outputs, but that will not
-    # work with a scalar tensor. So we use a LossReducer instead
-    # to merge together the loss values from each microbatch into a
-    # single unified loss.
-    from pippy.microbatch import LossReducer
-
-    output_chunk_spec: Any = LossReducer(0.0, lambda a, b: a + b)
-
-    # Instantiate the driver as usual.
-    driver = PipelineDriverFillDrain(
-        pipe,
-        64,
-        world_size=world_size,
-        args_chunk_spec=args_chunk_spec,
-        kwargs_chunk_spec=kwargs_chunk_spec,
-        output_chunk_spec=output_chunk_spec,
-    )
-
-    # Instantiate remote Adam optimizers. `instantiate_optimizer` takes the
-    # optimizer class as the first argument, then additional arguments to that
-    # optimizer. Note that the `parameters` argument is omitted; PiPPy will
-    # populate that value for each pipeline stage for you.
-    optimizer = driver.instantiate_optimizer(torch.optim.Adam)
-    # Also instantiate a learning rate scheduler. Note that the `optimizer` argument is
-    # omitted; PiPPy will populate that argument for each pipeline stage
-    lr_scheduler = driver.instantiate_lr_scheduler(
-        torch.optim.lr_scheduler.LinearLR, total_iters=100
-    )
-
-    N_TRAINING_STEPS = 100
-
-    x = torch.randn(512, 512)
-    target = torch.randn(512, 10)
-    for i in range(N_TRAINING_STEPS):
-        optimizer.zero_grad()
-        pipe_loss = driver(x, target)
-        optimizer.step()
-        lr_scheduler.step()
-
-        log_info = f" Training step {i}, loss: {pipe_loss}, LR: {lr_scheduler.get_last_lr()} "
-        print(log_info.center(80, "*"))
-
-    print(" Pipeline parallel model ran successfully! ".center(80, "*"))
-
-rpc.shutdown()
->>>>>>> 06277870
+    print(" Pipeline parallel model ran successfully! ".center(80, "*"))