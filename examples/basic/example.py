# Copyright (c) Meta Platforms, Inc. and affiliates
# Minimal effort to run this code:
# $ torchrun --nproc-per-node 3 example.py

import os
import torch
<<<<<<< HEAD
from pippy.IR import annotate_split_points, Pipe, SplitPoint
from pippy.PipelineSchedule import PipelineScheduleGPipe
=======
from pippy import pipeline
from pippy.IR import annotate_split_points, PipeSplitWrapper
>>>>>>> 06277870
from pippy.PipelineStage import PipelineStage

in_dim = 512
layer_dims = [512, 1024, 256]
out_dim = 10

# Single layer definition
class MyNetworkBlock(torch.nn.Module):
    def __init__(self, in_dim, out_dim):
        super().__init__()
        self.lin = torch.nn.Linear(in_dim, out_dim)

    def forward(self, x):
        x = self.lin(x)
        x = torch.relu(x)
        return x


# Full model definition
class MyNetwork(torch.nn.Module):
    def __init__(self):
        super().__init__()
        self.num_layers = len(layer_dims)

        prev_dim = in_dim
        # Add layers one by one
        for i, dim in enumerate(layer_dims):
            super().add_module(f"layer{i}", MyNetworkBlock(prev_dim, dim))
            prev_dim = dim

        # Final output layer (with OUT_DIM projection classes)
        self.output_proj = torch.nn.Linear(layer_dims[-1], out_dim)

    def forward(self, x):
        for i in range(self.num_layers):
            layer = getattr(self, f"layer{i}")
            x = layer(x)

        return self.output_proj(x)


# To run a distributed training job, we must launch the script in multiple
# different processes. We are using `torchrun` to do so in this example.
# `torchrun` defines two environment variables: `RANK` and `WORLD_SIZE`,
# which represent the index of this process within the set of processes and
# the total number of processes, respectively.
#
# To learn more about `torchrun`, see
# https://pytorch.org/docs/stable/elastic/run.html

torch.manual_seed(0)
rank = int(os.environ["RANK"])
world_size = int(os.environ["WORLD_SIZE"])

# Figure out device to use
if torch.cuda.is_available():
    device = torch.device(f"cuda:{rank % torch.cuda.device_count()}")
else:
    device = torch.device("cpu")

# Create the model
mn = MyNetwork().to(device)

annotate_split_points(
    mn,
    {
        "layer0": SplitPoint.END,
        "layer1": SplitPoint.END,
    },
)

batch_size = 32
example_input = torch.randn(batch_size, in_dim, device=device)
chunks = 4

pipe = pipeline(mn, chunks, example_args=(example_input,))

if rank == 0:
    print(" pipe ".center(80, "*"))
    print(pipe)
    print(" stage 0 ".center(80, "*"))
    print(pipe.split_gm.submod_0)
    print(" stage 1 ".center(80, "*"))
    print(pipe.split_gm.submod_1)
    print(" stage 2 ".center(80, "*"))
    print(pipe.split_gm.submod_2)


# Initialize distributed environment
import torch.distributed as dist

dist.init_process_group(rank=rank, world_size=world_size)

# Pipeline stage is our main pipeline runtime. It takes in the pipe object,
# the rank of this process, and the device.
stage = PipelineStage(pipe, rank, device)

# Attach to a schedule
schedule = PipelineScheduleGPipe(stage, chunks)

# Input data
x = torch.randn(batch_size, in_dim, device=device)

# Run the pipeline with input `x`. Divide the batch into 4 micro-batches
# and run them in parallel on the pipeline
if rank == 0:
    schedule.step(x)
else:
    output = schedule.step()

if rank == world_size - 1:
    # Run the original code and get the output for comparison
    reference_output = mn(x)
    # Compare numerics of pipeline and original model
    torch.testing.assert_close(output, reference_output)
    print(" Pipeline parallel model ran successfully! ".center(80, "*"))<|MERGE_RESOLUTION|>--- conflicted
+++ resolved
@@ -4,13 +4,9 @@
 
 import os
 import torch
-<<<<<<< HEAD
-from pippy.IR import annotate_split_points, Pipe, SplitPoint
+from pippy import pipeline
+from pippy.IR import annotate_split_points, SplitPoint
 from pippy.PipelineSchedule import PipelineScheduleGPipe
-=======
-from pippy import pipeline
-from pippy.IR import annotate_split_points, PipeSplitWrapper
->>>>>>> 06277870
 from pippy.PipelineStage import PipelineStage
 
 in_dim = 512
