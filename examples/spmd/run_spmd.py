import logging
import os
import random
from copy import deepcopy
from typing import Literal, Union

import torch
import torch.distributed as dist
import torch.multiprocessing as mp
import torch.nn as nn
from spmd import Schema, SPMD
from spmd.compiler.graph_optimization import GraphOptimization
from spmd.tensor import DeviceMesh, Replicate
from torch.nn.parallel import DistributedDataParallel as DDP


logger: logging.Logger = logging.getLogger(__name__)

DEVICE_TYPE = "cuda" if torch.cuda.is_available() else "cpu"


<<<<<<< HEAD
def setup(rank: int, world_size: int) -> None:
    dist.init_process_group("nccl", rank=rank, world_size=world_size)
    torch.cuda.set_device(rank)
=======
def setup(rank: int, world_size: int, use_cuda: bool = True) -> None:
    logging.getLogger().setLevel(
        logging.DEBUG if rank == 0 else logging.CRITICAL
    )

    if use_cuda:
        _debug("--> init process group using nccl")
        dist.init_process_group("nccl", rank=rank, world_size=world_size)
        torch.cuda.set_device(rank)
    else:
        _debug("--> init process group using gloo")
        dist.init_process_group("gloo", rank=rank, world_size=world_size)

>>>>>>> 7fb5d9e5

def teardown(rank: int) -> None:

    # Wait for all ranks to reach here before starting shutdown.
    dist.barrier()
    dist.destroy_process_group()


class ReplicaModel(nn.Module):
    def __init__(self, layer_count: int = 2, _with_bias: bool = False) -> None:
        super().__init__()
        self.seq = nn.Sequential(
            *[nn.Linear(10, 10, bias=_with_bias) for _ in range(layer_count)]
        )

    def forward(self, x: torch.Tensor) -> Union[torch.Tensor, Literal[0]]:
        return sum([self.seq(x)])


def work_main(rank: int, world_size: int) -> None:
    # must randomize the seed per GPU to ensure all_reduce
    # is meaningful.
    torch.manual_seed(rank)

    _device_type = "cuda" if torch.cuda.is_available() else "cpu"

    gpu_placement = torch.arange(
        world_size
    )
    mesh = DeviceMesh(device_type=_device_type, mesh=gpu_placement)
    
    # control depth of ReplicaModel
    layers = 4

    model = ReplicaModel(layer_count=layers).to(_device_type)

    ddp = DDP(deepcopy(model))
    ddp.to(rank)

    run_backward = True
    all_spmd = []
    optimizations = [
<<<<<<< HEAD
        [GraphOptimization("fuse_communication_ring")],
        [GraphOptimization("fuse_communication_cat")],
=======
        # [GraphOptimization("fuse_communication_ring")],
        [GraphOptimization("fuse_communication_jit")],
        # [GraphOptimization("overlap_communication")],
>>>>>>> 7fb5d9e5
    ]
    for optim in optimizations:
        spmd = SPMD(
            deepcopy(model),
            schema=Schema(
                mesh=DeviceMesh(
                    _device_type, gpu_placement
                ),
                placements=[Replicate()],
            ),
            optimize_first_iter=True,
            optimizations=optim,
        )
        all_spmd.append(spmd)

    x = torch.randn(2, 10).to(_device_type)
    
    # fire off comms
    for spmd in all_spmd:
        spmd(x).sum().backward()
    ddp(x).sum().backward()

    if rank == 0:
        for spmd in all_spmd:
            for i, (p1, p2) in enumerate(
                zip(ddp.parameters(), spmd.parameters())
            ):
                # just show first row of first 2 grad tensors for quick visual
                if i < 2:
                    # visual display of initial grads
                    div_grad = p2.grad[0] / world_size

                    print(f"DDP:\n {p1.grad[0]}\nSPMD:\n {div_grad}\n")  # type: ignore

                assert p1.grad.allclose(  # type: ignore
                    p2.grad / world_size
                ), "Mismatch in resulting grads between DDP and SPMD."

def main(rank: int, world_size: int) -> None:

    setup(rank, world_size)
    _world_size = dist.get_world_size()
    
    # main work
    work_main(rank, world_size)

    # teardown
    teardown(rank)


if __name__ == "__main__":
    # Note: this only works on a single node.
    os.environ["MASTER_ADDR"] = "localhost"
    
    port = random.randint(49152, 65535)
    os.environ["MASTER_PORT"] = str(port)

    world_size = 2
    assert torch.cuda.is_available(), "GPUs are needed to run this example!"
    mp.spawn(main, args=(world_size,), nprocs=world_size, join=True)<|MERGE_RESOLUTION|>--- conflicted
+++ resolved
@@ -19,25 +19,9 @@
 DEVICE_TYPE = "cuda" if torch.cuda.is_available() else "cpu"
 
 
-<<<<<<< HEAD
 def setup(rank: int, world_size: int) -> None:
     dist.init_process_group("nccl", rank=rank, world_size=world_size)
     torch.cuda.set_device(rank)
-=======
-def setup(rank: int, world_size: int, use_cuda: bool = True) -> None:
-    logging.getLogger().setLevel(
-        logging.DEBUG if rank == 0 else logging.CRITICAL
-    )
-
-    if use_cuda:
-        _debug("--> init process group using nccl")
-        dist.init_process_group("nccl", rank=rank, world_size=world_size)
-        torch.cuda.set_device(rank)
-    else:
-        _debug("--> init process group using gloo")
-        dist.init_process_group("gloo", rank=rank, world_size=world_size)
-
->>>>>>> 7fb5d9e5
 
 def teardown(rank: int) -> None:
 
@@ -80,14 +64,9 @@
     run_backward = True
     all_spmd = []
     optimizations = [
-<<<<<<< HEAD
-        [GraphOptimization("fuse_communication_ring")],
-        [GraphOptimization("fuse_communication_cat")],
-=======
         # [GraphOptimization("fuse_communication_ring")],
         [GraphOptimization("fuse_communication_jit")],
         # [GraphOptimization("overlap_communication")],
->>>>>>> 7fb5d9e5
     ]
     for optim in optimizations:
         spmd = SPMD(
