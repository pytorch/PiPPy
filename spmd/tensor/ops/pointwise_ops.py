# Copyright (c) Meta Platforms, Inc. and affiliates
from spmd.tensor.api import DTensor
from spmd.tensor.dispatch import OpSchema, OutputSharding
from spmd.tensor.ops.math_ops import einop_rule

# leave the pointwise_ops list here for convenience,
# it might not be a complete list.
# TODO: enable the pointwise ops listed below, and test
# all of them properly.
# pointwise_ops = [
#     "abs",
#     "absolute",
#     "acos",
#     "arccos",
#     "acosh",
#     "arccosh",
#     "add",
#     "addcdiv",
#     "addcmul",
#     "angle",
#     "asin",
#     "arcsin",
#     "asinh",
#     "arcsinh",
#     "atan",
#     "arctan",
#     "atanh",
#     "arctanh",
#     "atan2",
#     "arctan2",
#     "bitwise_not",
#     "bitwise_and",
#     "bitwise_or",
#     "bitwise_xor",
#     "bitwise_left_shift",
#     "bitwise_right_shift",
#     "ceil",
#     "clamp",
#     "clip",
#     "conj_physical",
#     "copysign",
#     "cos",
#     "cosh",
#     "deg2rad",
#     "div",
#     "divide",
#     "digamma",
#     "erf",
#     "erfc",
#     "erfinv",
#     "exp",
#     "exp2",
#     "expm1",
#     "fake_quantize_per_channel_affine",
#     "fake_quantize_per_tensor_affine",
#     "fix",
#     "float_power",
#     "floor",
#     "floor_divide",
#     "fmod",
#     "frac",
#     "frexp",
#     "gradient",
#     "imag",
#     "ldexp",
#     "lerp",
#     "lgamma",
#     "log",
#     "log10",
#     "log1p",
#     "log2",
#     "logaddexp",
#     "logaddexp2",
#     "logical_and",
#     "logical_not",
#     "logical_or",
#     "logical_xor",
#     "logit",
#     "hypot",
#     "i0",
#     "igamma",
#     "igammac",
#     "mul",
#     "multiply",
#     "mvlgamma",
#     "nan_to_num",
#     "neg",
#     "negative",
#     "nextafter",
#     "polygamma",
#     "positive",
#     "pow",
#     "quantized_batch_norm",
#     "quantized_max_pool1d",
#     "quantized_max_pool2d",
#     "rad2deg",
#     "real",
#     "reciprocal",
#     "remainder",
#     "round",
#     "rsqrt",
#     "sigmoid",
#     "sign",
#     "sgn",
#     "signbit",
#     "sin",
#     "sinc",
#     "sinh",
#     "sqrt",
#     "square",
#     "sub",
#     "subtract",
#     "tan",
#     "tanh",
#     "true_divide",
#     "trunc",
#     "xlogy",
# ]

pointwise_ops = [
    "aten.add.Tensor",
    "aten.add.Scalar",
    "aten.add_.Tensor",
    "aten.add_.Scalar",
    "aten.add.out",
    "aten.abs.default",
    "aten.bitwise_and.Tensor",
    "aten.bitwise_and_.Tensor",
    "aten.bitwise_or_.Tensor",
    "aten.eq.Tensor",
    "aten.gelu.default",
    "aten.relu.default",
    "aten.le.Tensor",
    "aten.sigmoid.default",
    "aten.sub.Tensor",
    "aten.threshold_backward.default",
    "aten.isnan.default",
    "aten.mul.Scalar",
    "aten.mul_.Scalar",
    "aten.mul.Tensor",
<<<<<<< HEAD
    "aten.mul.out",
=======
    "aten.mul_.Tensor",
    "aten.ne.Scalar",
>>>>>>> 06fda5ff
]


def pointwise_rule(
    op_schema: OpSchema, linearity: bool = False
) -> OutputSharding:
    """
    Propagate the sharding for pointwise operations. Examples:
        ij,ij->ij - addition/mul
        ij,j->ij - broadcasted addition
    """
    alphabet = "abcdefghijklmnopqrstuvwxyz"
    # handle the case of broadcasting, find the max_dim first
    # TODO: handle the "broadcasting to a common shape case"
    # TODO: handle inplace op properly without run propagation
    input_specs = op_schema.args_spec
    max_dim = max(input.ndim for input in input_specs)
    dimchars = []
    for input in input_specs:
        start_dim = max_dim - input.ndim
        p = alphabet[start_dim:max_dim]
        dimchars.append(p)
    out_dimchars = alphabet[:max_dim]
    fmt = f"{','.join(p for p in dimchars)}->{out_dimchars}"
    return einop_rule(fmt, op_schema, linearity=linearity)


for op in pointwise_ops:
    DTensor._op_to_rules[op] = pointwise_rule<|MERGE_RESOLUTION|>--- conflicted
+++ resolved
@@ -138,12 +138,9 @@
     "aten.mul.Scalar",
     "aten.mul_.Scalar",
     "aten.mul.Tensor",
-<<<<<<< HEAD
     "aten.mul.out",
-=======
     "aten.mul_.Tensor",
     "aten.ne.Scalar",
->>>>>>> 06fda5ff
 ]
 
 
