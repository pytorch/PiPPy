--- conflicted
+++ resolved
@@ -68,23 +68,12 @@
             shape[sharding_dim] // world_size,
             *shape[sharding_dim + 1 :],
         )
-<<<<<<< HEAD
         new_local_tensor = local_mat.view(*new_local_tensor_size)
-        return DTensor.from_local(
+        return DTensor(
             new_local_tensor, self.device_mesh, self.placements
         )
     else:
         raise RuntimeError("not supported!")
-=======
-    # pyre-fixme[60]: Concatenation not yet support for multiple variadic
-    new_local_tensor_size = (
-        *shape[:sharding_dim],
-        shape[sharding_dim] // world_size,
-        *shape[sharding_dim + 1 :],
-    )
-    new_local_tensor = local_mat.view(*new_local_tensor_size)
-    return DTensor(new_local_tensor, self.device_mesh, self.placements)
->>>>>>> 721daa35
 
 
 @register_impl("aten.transpose.int")
@@ -137,10 +126,9 @@
     local_mat = pytree.tree_map(unwrap_local_tensor, self)
     mat_placement = pytree.tree_map(unwrap_single_placement, self)
 
-<<<<<<< HEAD
     if mat_placement.is_replicate():
         local_tensor = torch.ops.aten.permute(local_mat, dims=dims)
-        return DTensor.from_local(
+        return DTensor(
             local_tensor, self.device_mesh, [mat_placement], run_check=False
         )
     elif mat_placement.is_shard():
@@ -148,18 +136,11 @@
         new_sharding_dim = dims.index(sharding_dim)
         new_sharding_placement = [Shard(new_sharding_dim)]
         local_tensor = torch.ops.aten.permute(local_mat, dims=dims)
-        return DTensor.from_local(
+        return DTensor(
             local_tensor, self.device_mesh, new_sharding_placement
         )
     else:
         raise RuntimeError("Not supported!")
-=======
-    sharding_dim = mat_placement.dim
-    new_sharding_dim = dims.index(sharding_dim)
-    new_sharding_placement = [Shard(new_sharding_dim)]
-    local_tensor = torch.ops.aten.permute(local_mat, dims=dims)
-    return DTensor(local_tensor, self.device_mesh, new_sharding_placement)
->>>>>>> 721daa35
 
 
 @register_impl("aten.cat.default")
