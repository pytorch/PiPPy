# Copyright (c) Meta Platforms, Inc. and affiliates
from spmd.tensor.api import DTensor


# convenient wrapper to register custom operator impls
# pyre-fixme[3]: Return type must be annotated.
# pyre-fixme[2]: Parameter must be annotated.
<<<<<<< HEAD
def register_impl(func):
    # pyre-fixme[53]: Captured variable `func` is not annotated.
    # pyre-fixme[3]: Return type must be annotated.
    # pyre-fixme[2]: Parameter must be annotated.
    def wrapper(impl):
        Tensor._custom_dispatch_ops[func] = impl
        return impl
=======
def unwrap_single_placement(e):
    if not isinstance(e, DTensor):
        return None
    assert len(e.placements) == 1, "more than one placement!"
    return e.placements[0]


# pyre-fixme[3]: Return type must be annotated.
# pyre-fixme[2]: Parameter must be annotated.
def unwrap_local_tensor(e):
    if not isinstance(e, DTensor):
        return None
    return e.to_local()
>>>>>>> 239a8d8b

    return wrapper

def register_prop_rule(func):
    # pyre-fixme[53]: Captured variable `func` is not annotated.
    # pyre-fixme[3]: Return type must be annotated.
    # pyre-fixme[2]: Parameter must be annotated.
    def wrapper(impl):
<<<<<<< HEAD
        Tensor._op_to_rules[func] = impl
=======
        DTensor._dist_tensor_dispatch_ops[func] = impl
>>>>>>> 239a8d8b
        return impl

    return wrapper<|MERGE_RESOLUTION|>--- conflicted
+++ resolved
@@ -2,18 +2,8 @@
 from spmd.tensor.api import DTensor
 
 
-# convenient wrapper to register custom operator impls
 # pyre-fixme[3]: Return type must be annotated.
 # pyre-fixme[2]: Parameter must be annotated.
-<<<<<<< HEAD
-def register_impl(func):
-    # pyre-fixme[53]: Captured variable `func` is not annotated.
-    # pyre-fixme[3]: Return type must be annotated.
-    # pyre-fixme[2]: Parameter must be annotated.
-    def wrapper(impl):
-        Tensor._custom_dispatch_ops[func] = impl
-        return impl
-=======
 def unwrap_single_placement(e):
     if not isinstance(e, DTensor):
         return None
@@ -21,26 +11,26 @@
     return e.placements[0]
 
 
+# convenient wrapper to register custom operator impls
 # pyre-fixme[3]: Return type must be annotated.
 # pyre-fixme[2]: Parameter must be annotated.
-def unwrap_local_tensor(e):
-    if not isinstance(e, DTensor):
-        return None
-    return e.to_local()
->>>>>>> 239a8d8b
+def register_impl(func):
+    # pyre-fixme[53]: Captured variable `func` is not annotated.
+    # pyre-fixme[3]: Return type must be annotated.
+    # pyre-fixme[2]: Parameter must be annotated.
+    def wrapper(impl):
+        DTensor._custom_dispatch_ops[func] = impl
+        return impl
 
     return wrapper
+
 
 def register_prop_rule(func):
     # pyre-fixme[53]: Captured variable `func` is not annotated.
     # pyre-fixme[3]: Return type must be annotated.
     # pyre-fixme[2]: Parameter must be annotated.
     def wrapper(impl):
-<<<<<<< HEAD
-        Tensor._op_to_rules[func] = impl
-=======
-        DTensor._dist_tensor_dispatch_ops[func] = impl
->>>>>>> 239a8d8b
+        DTensor._op_to_rules[func] = impl
         return impl
 
     return wrapper