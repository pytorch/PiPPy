--- conflicted
+++ resolved
@@ -1,10 +1,6 @@
 # Copyright (c) Meta Platforms, Inc. and affiliates
 import torch
-<<<<<<< HEAD
-from typing import List, Union, Tuple
-=======
 from typing import List, Union, Sequence
->>>>>>> ccec61ba
 from spmd.tensor.api import DTensor
 
 
@@ -64,17 +60,11 @@
     return dim if dim >= 0 else dim + ndim
 
 
-<<<<<<< HEAD
-def normalize_dims(
-    dims: Union[int, Tuple[int, ...], List[int]], ndim: int
-) -> Union[Tuple[int, ...], List[int]]:
-=======
 def normalize_dims(dims: Union[int, Sequence[int]], ndim: int) -> Sequence[int]:
     """
     normalize a dim or a sequence of dims, so that they
     are all positive.
     """
->>>>>>> ccec61ba
     if isinstance(dims, int):
         dims = (normalize_dim(dims, ndim),)
     elif isinstance(dims, list):
