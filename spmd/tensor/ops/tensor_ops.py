--- conflicted
+++ resolved
@@ -11,11 +11,7 @@
 from spmd.tensor.dispatch import OpSchema, OutputSharding
 from spmd.tensor.ops.common_rules import pointwise_rule
 from spmd.tensor.ops.utils import register_prop_rule
-<<<<<<< HEAD
 from typing import List, Optional, Sequence, Tuple, Union, cast
-=======
-from typing import Sequence, cast
->>>>>>> decaee9b
 
 
 # NOTE: the default propagation rule should apply for
