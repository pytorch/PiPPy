--- conflicted
+++ resolved
@@ -1,10 +1,7 @@
 # Copyright (c) Meta Platforms, Inc. and affiliates
 from typing import Optional
-import torch
-<<<<<<< HEAD
-from spmd.tensor.api import Tensor
+from spmd.tensor.api import DTensor
 from spmd.tensor.dispatch import OpInfo
-from spmd.tensor.ops.utils import register_impl, register_prop_rule
 from spmd.tensor.placement_types import PlacementSpec
 
 
@@ -12,50 +9,14 @@
     # by default prop the first arg spec
     return op_info.args_spec[0]
 
+
 default_prop_ops = [
     "aten.is_same_size.default",
     "aten.ones_like.default",
     "aten.detach.default",
 ]
 for op in default_prop_ops:
-    Tensor._op_to_rules[op] = default_prop_rule
-=======
-from spmd.tensor.api import DTensor
-from spmd.tensor.ops.utils import register_impl
-
-
-@register_impl("aten.detach.default")
-# pyre-fixme[3]: Return type must be annotated.
-# pyre-fixme[2]: Parameter must be annotated.
-def dist_detach(self):
-    device_mesh = self.device_mesh
-
-    detached_tensor = self.to_local().detach()
-    return DTensor.from_local(detached_tensor, device_mesh, self.placements)
-
-
-@register_impl("aten.ones_like.default")
-# pyre-fixme[3]: Return type must be annotated.
-def dist_ones_like(
-    # pyre-fixme[2]: Parameter must be annotated.
-    self,
-    # pyre-fixme[2]: Parameter must be annotated.
-    dtype=None,
-    # pyre-fixme[2]: Parameter must be annotated.
-    layout=None,
-    # pyre-fixme[2]: Parameter must be annotated.
-    device=None,
-    # pyre-fixme[2]: Parameter must be annotated.
-    pin_memory=None,
-    # pyre-fixme[2]: Parameter must be annotated.
-    memory_format=None,
-):
-    device_mesh = self.device_mesh
-
-    new_local_tensor = torch.ones_like(self.to_local())
-    return DTensor.from_local(new_local_tensor, device_mesh, self.placements)
-
->>>>>>> 239a8d8b
+    DTensor._op_to_rules[op] = default_prop_rule
 
 # @register_impl("aten.expand.default")
 # def dist_expand(types, args=(), kwargs=None):
