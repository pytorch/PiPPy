--- conflicted
+++ resolved
@@ -8,34 +8,6 @@
 def default_prop_rule(op_info: OpInfo) -> Optional[PlacementSpec]:
     # by default prop the first arg spec
     return op_info.args_spec[0]
-
-<<<<<<< HEAD
-=======
-    detached_tensor = self.to_local().detach()
-    return DTensor.from_local(detached_tensor, device_mesh, self.placements)
-
-
-@register_impl("aten.ones_like.default")
-# pyre-fixme[3]: Return type must be annotated.
-def dist_ones_like(
-    # pyre-fixme[2]: Parameter must be annotated.
-    self,
-    # pyre-fixme[2]: Parameter must be annotated.
-    dtype=None,
-    # pyre-fixme[2]: Parameter must be annotated.
-    layout=None,
-    # pyre-fixme[2]: Parameter must be annotated.
-    device=None,
-    # pyre-fixme[2]: Parameter must be annotated.
-    pin_memory=None,
-    # pyre-fixme[2]: Parameter must be annotated.
-    memory_format=None,
-):
-    device_mesh = self.device_mesh
-
-    new_local_tensor = torch.ones_like(self.to_local())
-    return DTensor(new_local_tensor, device_mesh, self.placements)
->>>>>>> 721daa35
 
 default_prop_ops = [
     "aten.is_same_size.default",
