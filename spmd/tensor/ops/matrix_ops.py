--- conflicted
+++ resolved
@@ -1,19 +1,9 @@
 # Copyright (c) Meta Platforms, Inc. and affiliates
 # implement matrix related ops for distributed tensor
-<<<<<<< HEAD
 from spmd.tensor.dispatch import OpSchema, OutputSharding
 from spmd.tensor.ops.prop_rules import einop_prop, mm_prop, pointwise_prop
 from spmd.tensor.placement_types import _Partial, PlacementSpec, Shard
-from spmd.tensor.ops.utils import (
-    register_prop_rule,
-)
-=======
-from typing import Optional
-from spmd.tensor.dispatch import OpSchema
-from spmd.tensor.placement_types import PlacementSpec
-from spmd.tensor.ops.prop_rules import einop_prop, mm_prop, pointwise_prop
 from spmd.tensor.ops.utils import register_prop_rule
->>>>>>> fd746c09
 
 
 @register_prop_rule("aten.mm.default")
