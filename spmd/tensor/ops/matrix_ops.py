# Copyright (c) Meta Platforms, Inc. and affiliates
# implement matrix related ops for distributed tensor
import torch.utils._pytree as pytree
from typing import List, Optional
from torch.distributed.distributed_c10d import ReduceOp
<<<<<<< HEAD
from spmd.tensor.api import Tensor
from spmd.tensor.dispatch import OpInfo
from spmd.tensor.placement_types import Shard, Replicate, _Partial, PlacementSpec
from spmd.tensor.utils import (
=======
from spmd.tensor.api import DTensor
from spmd.tensor.placement_types import Shard, Replicate, _Partial
from spmd.tensor.ops.utils import (
>>>>>>> 239a8d8b
    unwrap_local_tensor,
)
from spmd.tensor.ops.utils import (
    register_prop_rule,
    register_impl,
)


@register_prop_rule("aten.mm.default")
def mm_rules(op_info: OpInfo) -> Optional[PlacementSpec]:
    # mm propagation rule:
    # mat1: shard(0),  mat2: replicate
    # mat1: replicate, mat2: shard(1)
    # mat1: shard(1),  mat2: shard(0)
    # propagation rules only propagates the combs without communication
    mat1_spec, mat2_spec = op_info.args_spec
    print(f"mat1 spec: {mat1_spec.dims_map}, mat2 spec: {mat2_spec.dims_map}")
    # TODO: support multi-dim device mesh op with einop propagation
    if mat1_spec.placements[0].is_shard(dim=0) and mat2_spec.placements[0].is_replicate():
        return mat1_spec
    elif mat1_spec.placements[0].is_replicate() and mat2_spec.placements[0].is_shard(dim=1):
        return mat2_spec
    elif mat1_spec.placements[0].is_shard(dim=1) and mat2_spec.placements[0].is_shard(dim=0):
        placements = [_Partial(ReduceOp.SUM)]
        return PlacementSpec(mat1_spec.ndim, mat1_spec.mesh, placements)
    else:
        # not local compute, need to rely on auto redistribute, return None
        return None

@register_prop_rule("aten.t.default")
def transpose_rule(op_info: OpInfo) -> Optional[PlacementSpec]:
    mat_spec = op_info.args_spec[0]
    mat_placement = mat_spec.placements[0]
    if not mat_placement.is_shard():
        return mat_spec
    else:
        mat_placement.dim = 1 if mat_placement.is_shard(dim=0) else 0
        return mat_spec


@register_impl("aten.addmm.default")
def dist_addmm(
    input: DTensor,
    mat1: DTensor,
    mat2: DTensor,
    # pyre-fixme[2]: Parameter must be annotated.
    beta=1,
    # pyre-fixme[2]: Parameter must be annotated.
    alpha=1,
) -> DTensor:
    # dist addmm:
    # input:shard(0)    mat1: shard(0),  mat2: replicate
    # input:shard(1)    mat1: replicate, mat2: shard(1)
    # input:replicate   mat1: shard(0),  mat2: replicate
    # input:replicate   mat1: replicate, mat2: shard(1)
    # input:replicate   mat1: shard(0),  mat2: shard(1)
    local_input, local_mat1, local_mat2 = pytree.tree_map(
        unwrap_local_tensor, (input, mat1, mat2)
    )
    input_placement, mat1_placement, mat2_placement = pytree.tree_map(
        unwrap_single_placement, (input, mat1, mat2)
    )
    device_mesh = mat1.device_mesh

    assert input_placement.is_replicate(), "only support replication now"

    # only implemented combo with no comm for now
    # TODO: implement all combinations
    if mat1_placement.is_shard(dim=0) and mat2_placement.is_replicate():
        local_res = local_input.addmm(
            local_mat1, local_mat2, beta=beta, alpha=alpha
        )
        return DTensor.from_local(local_res, device_mesh, mat1.placements)
    elif mat1_placement.is_replicate() and mat2_placement.is_shard(dim=1):
        local_res = local_input.addmm(
            local_mat1, local_mat2, beta=beta, alpha=alpha
        )
        return DTensor.from_local(local_res, device_mesh, mat2.placements)
    elif mat1_placement.is_replicate() and mat2_placement.is_replicate():
        local_res = local_input.addmm(
            local_mat1, local_mat2, beta=beta, alpha=alpha
        )
        return DTensor.from_local(
            local_res, device_mesh, mat1.placements, run_check=False
        )
    else:
        raise RuntimeError(
            f"addmm operator supported for inputs: {mat1}, {mat2}"
<<<<<<< HEAD
        )
=======
        )


@register_impl("aten.mm.default")
def dist_mm(mat1: DTensor, mat2: DTensor) -> DTensor:
    # dist mm:
    # mat1: shard(0),  mat2: replicate
    # mat1: replicate, mat2: shard(1)
    # mat1: shard(1),  mat2: shard(0)
    # mat1: shard(0),  mat2: shard(1)
    local_mat1, local_mat2 = pytree.tree_map(unwrap_local_tensor, (mat1, mat2))
    mat1_placement, mat2_placement = pytree.tree_map(
        unwrap_single_placement, (mat1, mat2)
    )
    device_mesh = mat1.device_mesh

    # only implemented the first 3
    # TODO: implement all combinations
    if mat1_placement.is_shard(dim=0) and mat2_placement.is_replicate():
        local_res = local_mat1.mm(local_mat2)
        return DTensor.from_local(local_res, device_mesh, mat1.placements)
    elif mat1_placement.is_replicate() and mat2_placement.is_shard(dim=1):
        local_res = local_mat1.mm(local_mat2)
        return DTensor.from_local(local_res, device_mesh, mat2.placements)
    elif mat1_placement.is_shard(dim=1) and mat2_placement.is_shard(dim=0):
        local_res = local_mat1.mm(local_mat2)
        placements = [_Partial(ReduceOp.SUM)]
        partial_sum = DTensor.from_local(local_res, device_mesh, placements)
        # all reduce across ranks
        replicate_placements = [Replicate()]
        return partial_sum.redistribute(device_mesh, replicate_placements)
    else:
        raise RuntimeError(f"mm operator supported for inputs: {mat1}, {mat2}")


@register_impl("aten.t.default")
def dist_t(self: DTensor) -> DTensor:
    # transpose with sharding
    local_mat = pytree.tree_map(unwrap_local_tensor, self)
    assert local_mat.ndim == 2
    mat_placement = pytree.tree_map(unwrap_single_placement, self)
    transposed_local_mat = local_mat.t()
    device_mesh = self.device_mesh

    new_shard_dim = 1 if mat_placement.is_shard(dim=0) else 0
    return DTensor.from_local(
        transposed_local_mat, device_mesh, [Shard(new_shard_dim)]
    )
>>>>>>> 239a8d8b
<|MERGE_RESOLUTION|>--- conflicted
+++ resolved
@@ -3,16 +3,15 @@
 import torch.utils._pytree as pytree
 from typing import List, Optional
 from torch.distributed.distributed_c10d import ReduceOp
-<<<<<<< HEAD
-from spmd.tensor.api import Tensor
+from spmd.tensor.api import DTensor
 from spmd.tensor.dispatch import OpInfo
-from spmd.tensor.placement_types import Shard, Replicate, _Partial, PlacementSpec
+from spmd.tensor.placement_types import (
+    Shard,
+    Replicate,
+    _Partial,
+    PlacementSpec,
+)
 from spmd.tensor.utils import (
-=======
-from spmd.tensor.api import DTensor
-from spmd.tensor.placement_types import Shard, Replicate, _Partial
-from spmd.tensor.ops.utils import (
->>>>>>> 239a8d8b
     unwrap_local_tensor,
 )
 from spmd.tensor.ops.utils import (
@@ -31,16 +30,24 @@
     mat1_spec, mat2_spec = op_info.args_spec
     print(f"mat1 spec: {mat1_spec.dims_map}, mat2 spec: {mat2_spec.dims_map}")
     # TODO: support multi-dim device mesh op with einop propagation
-    if mat1_spec.placements[0].is_shard(dim=0) and mat2_spec.placements[0].is_replicate():
+    if (
+        mat1_spec.placements[0].is_shard(dim=0)
+        and mat2_spec.placements[0].is_replicate()
+    ):
         return mat1_spec
-    elif mat1_spec.placements[0].is_replicate() and mat2_spec.placements[0].is_shard(dim=1):
+    elif mat1_spec.placements[0].is_replicate() and mat2_spec.placements[
+        0
+    ].is_shard(dim=1):
         return mat2_spec
-    elif mat1_spec.placements[0].is_shard(dim=1) and mat2_spec.placements[0].is_shard(dim=0):
+    elif mat1_spec.placements[0].is_shard(dim=1) and mat2_spec.placements[
+        0
+    ].is_shard(dim=0):
         placements = [_Partial(ReduceOp.SUM)]
         return PlacementSpec(mat1_spec.ndim, mat1_spec.mesh, placements)
     else:
         # not local compute, need to rely on auto redistribute, return None
         return None
+
 
 @register_prop_rule("aten.t.default")
 def transpose_rule(op_info: OpInfo) -> Optional[PlacementSpec]:
@@ -101,55 +108,4 @@
     else:
         raise RuntimeError(
             f"addmm operator supported for inputs: {mat1}, {mat2}"
-<<<<<<< HEAD
-        )
-=======
-        )
-
-
-@register_impl("aten.mm.default")
-def dist_mm(mat1: DTensor, mat2: DTensor) -> DTensor:
-    # dist mm:
-    # mat1: shard(0),  mat2: replicate
-    # mat1: replicate, mat2: shard(1)
-    # mat1: shard(1),  mat2: shard(0)
-    # mat1: shard(0),  mat2: shard(1)
-    local_mat1, local_mat2 = pytree.tree_map(unwrap_local_tensor, (mat1, mat2))
-    mat1_placement, mat2_placement = pytree.tree_map(
-        unwrap_single_placement, (mat1, mat2)
-    )
-    device_mesh = mat1.device_mesh
-
-    # only implemented the first 3
-    # TODO: implement all combinations
-    if mat1_placement.is_shard(dim=0) and mat2_placement.is_replicate():
-        local_res = local_mat1.mm(local_mat2)
-        return DTensor.from_local(local_res, device_mesh, mat1.placements)
-    elif mat1_placement.is_replicate() and mat2_placement.is_shard(dim=1):
-        local_res = local_mat1.mm(local_mat2)
-        return DTensor.from_local(local_res, device_mesh, mat2.placements)
-    elif mat1_placement.is_shard(dim=1) and mat2_placement.is_shard(dim=0):
-        local_res = local_mat1.mm(local_mat2)
-        placements = [_Partial(ReduceOp.SUM)]
-        partial_sum = DTensor.from_local(local_res, device_mesh, placements)
-        # all reduce across ranks
-        replicate_placements = [Replicate()]
-        return partial_sum.redistribute(device_mesh, replicate_placements)
-    else:
-        raise RuntimeError(f"mm operator supported for inputs: {mat1}, {mat2}")
-
-
-@register_impl("aten.t.default")
-def dist_t(self: DTensor) -> DTensor:
-    # transpose with sharding
-    local_mat = pytree.tree_map(unwrap_local_tensor, self)
-    assert local_mat.ndim == 2
-    mat_placement = pytree.tree_map(unwrap_single_placement, self)
-    transposed_local_mat = local_mat.t()
-    device_mesh = self.device_mesh
-
-    new_shard_dim = 1 if mat_placement.is_shard(dim=0) else 0
-    return DTensor.from_local(
-        transposed_local_mat, device_mesh, [Shard(new_shard_dim)]
-    )
->>>>>>> 239a8d8b
+        )