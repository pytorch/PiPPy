--- conflicted
+++ resolved
@@ -1,210 +1,11 @@
 # Copyright (c) Meta Platforms, Inc. and affiliates
+from typing import cast
+
 from spmd.tensor.api import DTensor
-<<<<<<< HEAD
-from spmd.tensor.ops.common_rules import reduction_rule
-=======
+from spmd.tensor.placement_types import DTensorSpec
 from spmd.tensor.dispatch import OpSchema, OutputSharding
-from spmd.tensor.placement_types import (
-    _Partial,
-    DTensorSpec,
-)
-from spmd.tensor.ops.utils import as_list, register_prop_rule
-
-
-def _gen_spec_with_pending_sum(
-    spec: DTensorSpec, pending_sum: List[int]
-) -> DTensorSpec:
-    new_placements = [
-        placement if i not in pending_sum else _Partial()
-        for i, placement in enumerate(spec.placements)
-    ]
-    return DTensorSpec(
-        spec.mesh, new_placements, shape=spec.shape, ndim=spec.ndim
-    )
-
-
-def _gen_reshard_suggestions(
-    input_dims: List[str],
-    input_specs: Tuple[DTensorSpec, ...],
-    dim_to_sharding: Dict[str, int],
-    pending_sum: List[int],
-) -> OutputSharding:
-    suggested_arg_specs: List[DTensorSpec] = []
-    for input_dim, input_spec in zip(input_dims, input_specs):
-        dim_map = [dim_to_sharding[dim] for dim in input_dim]
-        suggested_arg_specs.append(
-            DTensorSpec.from_dim_map(
-                mesh=input_spec.mesh,
-                dim_map=dim_map,
-                sums=pending_sum,
-                shape=input_spec.shape,
-            )
-        )
-    return OutputSharding(
-        None,
-        schema_suggestions=[OpSchema(tuple(suggested_arg_specs), {})],
-        failed_reason="Input placements op sharding propagation failed, need to reshard!",
-    )
-
-
-def einop_rule(
-    equation: str, op_schema: OpSchema, linearity: bool = False
-) -> OutputSharding:
-    """
-    Propagate the sharding of inputs to output for ops whose data
-    moves according to einsum notation. This is mostly borrowed
-    from @zdevito's sharding simulator. Examples:
-        mk,kn->mn - einsum
-        ij,ij->ij - addition
-        ij,j->ij - broadcasted addition
-        ij->i - reduction
-    Other ops could use this propagation algorithm when applied, note
-    that einsum propagation only deal with list of specs (DTensor specs)
-    as it only works on list of tensors!
-    """
-    # parse einop equation and extract arg specs
-    inputs, outputs = equation.split("->")
-    input_dims, output_dims = inputs.split(","), outputs.split(",")
-    input_specs = op_schema.args_spec
-    # NOTE: only support single output unless needed in future
-    output_dim = output_dims[0]
-
-    dim_to_sharding: Dict[str, int] = {}
-    dim_to_size: Dict[str, int] = {}
-    pending_sums: List[int] = []
-    seen_shardings = {}
-    needs_reshard = False
-    # partial_linearity means if the op support linearity, and there exist
-    # partial placements, all placements on the mesh dim should be partial
-    partial_linearity = True
-
-    # deal with partial placements, throw if it's not linearity op
-    for mesh_dim in range(input_specs[0].mesh.ndim):
-        for idx, spec in enumerate(input_specs):
-            if spec.placements[mesh_dim].is_partial():
-                if not linearity:
-                    raise RuntimeError(
-                        "Cannot do generic op on a tensor with partial sums"
-                    )
-                elif mesh_dim not in pending_sums and idx != 0:
-                    # If the first input mesh dim is not partial
-                    # then it does not conform with partial linearity
-                    # property (all input mesh dim should be partial)
-                    partial_linearity = False
-                elif idx == 0:
-                    seen_shardings[mesh_dim] = "+"
-                # update pending sum list
-                pending_sums.append(mesh_dim)
-            else:
-                if mesh_dim in pending_sums:
-                    # fail if there's already pending sum on mesh dim!
-                    partial_linearity = False
-
-    if linearity and not partial_linearity:
-        # it's a op that support linearity, but failed on partial linearity check
-        # we fail the sharding propagation with suggestion to make all inputs
-        # be partial on the corresponding mesh dim
-        new_arg_specs = tuple(
-            _gen_spec_with_pending_sum(spec, pending_sums)
-            for spec in input_specs
-        )
-        return OutputSharding(
-            None,
-            schema_suggestions=[OpSchema(new_arg_specs, {})],
-            failed_reason="Input placements does not satisfy linearity property of the op!",
-        )
-
-    def merge_sharding(dim: str, a: int, b: int) -> int:
-        # merge the sharding of inputs if it's able to merge, i.e. we can merge
-        # replicate and shard to shard, but this will trigger an reshard operation
-        if a != b:
-            if a == -1 or b == -1:
-                # rehsard the replicate to match the sharded one
-                nonlocal needs_reshard
-                needs_reshard = True
-                return a if a != -1 else b
-            else:
-                # TODO: further merge the sharding properly (i.e. reshard one input to replicate)
-                raise RuntimeError(
-                    f"{equation}: dim {dim} sharded two different ways: {a} and {b}"
-                )
-        else:
-            return a
-
-    for input_dim, input_spec in zip(input_dims, input_specs):
-        for idx, (dim, mesh_dim) in enumerate(
-            zip(input_dim, input_spec.dim_map)
-        ):
-            if (
-                mesh_dim in seen_shardings
-                and mesh_dim != -1
-                and dim != seen_shardings[mesh_dim]
-            ):
-                # TODO: add recommendation to this case, i.e. all_gather one input
-                raise RuntimeError(
-                    "Two different input dims are sharded across the same mesh dim!"
-                )
-
-            seen_shardings[mesh_dim] = dim
-            if dim not in dim_to_sharding:
-                dim_to_sharding[dim] = mesh_dim
-                dim_to_size[dim] = input_spec.shape[idx]
-            else:
-                dim_to_sharding[dim] = merge_sharding(
-                    dim, dim_to_sharding[dim], mesh_dim
-                )
-                assert dim_to_size[dim] == input_spec.shape[idx]
-
-    if needs_reshard:
-        # TODO: merge this logic with partial linearity checks
-        return _gen_reshard_suggestions(
-            input_dims, input_specs, dim_to_sharding, pending_sums
-        )
-
-    # if no need to reshard, we directly generate the output sharding
-    for dim, shard_on_mesh in dim_to_sharding.items():
-        if dim not in output_dims[0] and shard_on_mesh != -1:
-            pending_sums.append(shard_on_mesh)
-
-    return OutputSharding(
-        DTensorSpec.from_dim_map(
-            input_specs[0].mesh,
-            [dim_to_sharding[dim] for dim in output_dim],
-            pending_sums,
-            shape=torch.Size([dim_to_size[dim] for dim in output_dim]),
-        )
-    )
-
-
-def reduction_rule(op_schema: OpSchema) -> OutputSharding:
-    """
-    Propagate the sharding for reduction operations. Examples:
-        ij->i - sum on dim
-    """
-    alphabet = "abcdefghijklmnopqrstuvwxyz"
-    # reduction op usually begin with a single tensor
-    input_spec = cast(DTensorSpec, op_schema.args_schema[0])
-    input_chars = alphabet[: input_spec.ndim]
-
-    if len(op_schema.args_schema) > 1 and isinstance(
-        op_schema.args_schema[1], (int, list)
-    ):
-        # this is usually a dim-based reduction op schema pattern, it
-        # might not be true for every op for other special cases, we
-        # need to specialize them as needed.
-        # TODO: add support for things like `torch.unique` where it
-        # does not follow the reduction op convention.
-        dim_list = as_list(op_schema.args_schema[1])
-        out_dimchars = input_chars.translate(
-            {ord(alphabet[cast(int, dim)]): None for dim in dim_list}
-        )
-    else:
-        # reducing to a single scalar tensor, we just mark output as empty
-        out_dimchars = ""
-
-    fmt = f"{input_chars}->{out_dimchars}"
-    return einop_rule(fmt, op_schema)
->>>>>>> 6dffdb3f
+from spmd.tensor.ops.common_rules import reduction_rule, pointwise_rule
+from spmd.tensor.ops.utils import register_prop_rule
 
 
 reduction_ops = [
@@ -231,8 +32,6 @@
 
 @register_prop_rule("aten._softmax_backward_data.default")
 def softmax_bwd_rule(op_schema: OpSchema) -> OutputSharding:
-    from spmd.tensor.ops.pointwise_ops import pointwise_rule
-
     grad_out_spec, out_spec, softmax_dim, _ = op_schema.args_schema
     grad_out_spec = cast(DTensorSpec, grad_out_spec)
     out_spec = cast(DTensorSpec, out_spec)
