--- conflicted
+++ resolved
@@ -4,173 +4,8 @@
 from spmd.tensor.api import DTensor
 from spmd.tensor.placement_types import DTensorSpec
 from spmd.tensor.dispatch import OpSchema, OutputSharding
-<<<<<<< HEAD
-from spmd.tensor.placement_types import _Partial, DTensorSpec
-from spmd.tensor.ops.utils import as_list
-
-
-def _gen_reshard_suggestions(
-    input_dims: List[str],
-    input_specs: Tuple[DTensorSpec, ...],
-    dim_to_sharding: Dict[str, int],
-    pending_sum: List[int],
-) -> OutputSharding:
-    suggested_arg_specs: List[DTensorSpec] = []
-    for input_dim, input_spec in zip(input_dims, input_specs):
-        dim_map = [dim_to_sharding[dim] for dim in input_dim]
-        suggested_arg_specs.append(
-            DTensorSpec.from_dim_map(
-                mesh=input_spec.mesh, dim_map=dim_map, sums=pending_sum
-            )
-        )
-    return OutputSharding(
-        None,
-        schema_suggestions=[OpSchema(tuple(suggested_arg_specs), {})],
-        failed_reason="Input placements op sharding propagation failed, need to reshard!",
-    )
-
-
-def einop_rule(
-    equation: str, op_schema: OpSchema, linearity: bool = False
-) -> OutputSharding:
-    """
-    Propagate the sharding of inputs to output for ops whose data
-    moves according to einsum notation. This is mostly borrowed
-    from @zdevito's sharding simulator. Examples:
-        mk,kn->mn - einsum
-        ij,ij->ij - addition
-        ij,j->ij - broadcasted addition
-        ij->i - reduction
-    Other ops could use this propagation algorithm when applied, note
-    that einsum propagation only deal with list of specs (DTensor specs)
-    as it only works on list of tensors!
-    """
-    # parse einop equation and extract arg specs
-    inputs, outputs = equation.split("->")
-    input_dims, output_dims = inputs.split(","), outputs.split(",")
-    input_specs = op_schema.args_spec
-    # NOTE: only support single output unless needed in future
-    output_dim = output_dims[0]
-
-    dim_to_sharding: Dict[str, int] = {}
-    # record pending sum, key is mesh dimension, value is pending sum
-    # counter across input specs
-    pending_sums_counter: Dict[int, int] = {}
-    seen_shardings = {}
-    needs_reshard = False
-
-    def merge_sharding(dim: str, a: int, b: int) -> int:
-        # merge the sharding of inputs if it's able to merge, i.e. we can merge
-        # replicate and shard to shard, but this will trigger an reshard operation
-        if a != b:
-            if a == -1 or b == -1:
-                # rehsard the replicate to match the sharded one
-                nonlocal needs_reshard
-                needs_reshard = True
-                return a if a != -1 else b
-            else:
-                # TODO: further merge the sharding properly (i.e. reshard one input to replicate)
-                raise RuntimeError(
-                    f"{equation}: dim {dim} sharded two different ways: {a} and {b}"
-                )
-        else:
-            return a
-
-    for input_dim, input_spec in zip(input_dims, input_specs):
-        # deal with partial sums
-        input_sums = input_spec.sums
-        for sum_dim in input_sums:
-            if sum_dim not in pending_sums_counter:
-                seen_shardings[sum_dim] = "+"
-            # update pending sum counter for pending sum mesh
-            # dimension with the occurance from each input
-            pending_sums_counter[sum_dim] = (
-                pending_sums_counter.get(sum_dim, 0) + 1
-            )
-
-        for dim, mesh_dim in zip(input_dim, input_spec.dim_map):
-            if (
-                mesh_dim in seen_shardings
-                and mesh_dim != -1
-                and dim != seen_shardings[mesh_dim]
-            ):
-                # TODO: add recommendation to this case, i.e. all_gather one input
-                raise RuntimeError(
-                    "Two different input dims are sharded across the same mesh dim!"
-                )
-
-            seen_shardings[mesh_dim] = dim
-            if dim not in dim_to_sharding:
-                dim_to_sharding[dim] = mesh_dim
-            else:
-                dim_to_sharding[dim] = merge_sharding(
-                    dim, dim_to_sharding[dim], mesh_dim
-                )
-
-    if pending_sums_counter and not linearity:
-        raise RuntimeError("Cannot do generic op on a tensor with partial sums")
-    else:
-        # It's a op that support linearity, but not all input arguments are partial
-        # we fail the sharding propagation with suggestion to make all inputs be
-        # partial on the corresponding mesh dim (all inputs should be partial for
-        # the mesh dims in order to execute locally and delay the sum reduction)
-        for value in pending_sums_counter.values():
-            if value != len(input_specs):
-                needs_reshard = True
-
-    pending_sums = list(pending_sums_counter.keys())
-    if needs_reshard:
-        # TODO: merge this logic with partial linearity checks
-        return _gen_reshard_suggestions(
-            input_dims, input_specs, dim_to_sharding, pending_sums
-        )
-
-    # if no need to reshard, we directly generate the output sharding
-    for dim, shard_on_mesh in dim_to_sharding.items():
-        if dim not in output_dims[0] and shard_on_mesh != -1:
-            pending_sums.append(shard_on_mesh)
-
-    return OutputSharding(
-        DTensorSpec.from_dim_map(
-            input_specs[0].mesh,
-            [dim_to_sharding[dim] for dim in output_dim],
-            pending_sums,
-        )
-    )
-
-
-def reduction_rule(op_schema: OpSchema) -> OutputSharding:
-    """
-    Propagate the sharding for reduction operations. Examples:
-        ij->i - sum on dim
-    """
-    alphabet = "abcdefghijklmnopqrstuvwxyz"
-    # reduction op usually begin with a single tensor
-    input_spec = cast(DTensorSpec, op_schema.args_schema[0])
-    input_chars = alphabet[: input_spec.ndim]
-
-    if len(op_schema.args_schema) > 1 and isinstance(
-        op_schema.args_schema[1], (int, list)
-    ):
-        # this is usually a dim-based reduction op schema pattern, it
-        # might not be true for every op for other special cases, we
-        # need to specialize them as needed.
-        # TODO: add support for things like `torch.unique` where it
-        # does not follow the reduction op convention.
-        dim_list = as_list(op_schema.args_schema[1])
-        out_dimchars = input_chars.translate(
-            {ord(alphabet[cast(int, dim)]): None for dim in dim_list}
-        )
-    else:
-        # reducing to a single scalar tensor, we just mark output as empty
-        out_dimchars = ""
-
-    fmt = f"{input_chars}->{out_dimchars}"
-    return einop_rule(fmt, op_schema)
-=======
 from spmd.tensor.ops.common_rules import reduction_rule, pointwise_rule
 from spmd.tensor.ops.utils import register_prop_rule
->>>>>>> b37a420d
 
 
 reduction_ops = [
