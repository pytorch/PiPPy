# Copyright (c) Meta Platforms, Inc. and affiliates
import copy
import math
import warnings
import torch
from torch.utils._pytree import tree_map, tree_flatten
from typing import Dict, Callable, Optional, Sequence
from spmd.tensor.device_mesh import get_global_device_mesh, DeviceMesh
from spmd.tensor.placement_types import Placement, Shard, Replicate, _Partial
from spmd.tensor.redistribute import Redistribute


"""
If set to true, __DEBUG_STRICT will fail when an op doesn't have a sharding rule registered.
"""
_DEBUG_STRICT = False

# NOTE [Autograd interaction between torch.Tensor]
#
# The autograd functions defined below are being used by the public
# facing APIs (i.e. from_local, local_tensor) to ensure our Tensor
# works together with torch.Tensor within autograd engine. This
# allows DistributedTensor to exist on part of the module hierarchy
# and still able to calculate gradients across the torch.Tensor and
# DistributedTensor boundary.
# As an example, it enables backward computation of the following:
#   Module A (with all torch.Tensor params)
#       -> Module B (with all DistributedTensor params)
#           -> Module C (with all torch.Tensor params)
class ToTorchTensor(torch.autograd.Function):
    @staticmethod
    def forward(ctx, input: "Tensor"):  # type: ignore
        ctx.previous_placement = input.placements
        ctx.previous_device_mesh = input.device_mesh
        return input._local_tensor.detach()

    @staticmethod
    def backward(ctx, grad_output: torch.Tensor):  # type: ignore
        previous_placement = ctx.previous_placement
        previous_device_mesh = ctx.previous_device_mesh
        dist_grad = Tensor.from_local(
            grad_output, previous_device_mesh, previous_placement
        )
        return dist_grad


class FromTorchTensor(torch.autograd.Function):
    @staticmethod
    def forward(ctx, input: torch.Tensor, device_mesh, placements, run_check):  # type: ignore
        ctx.previous_placement = placements
        ctx.previous_device_mesh = device_mesh

        if run_check:
            # TODO: by default check tensor metas across rank
            # TODO: See if we need to make this run_check logic
            # have a corresponding backward.
            for idx, placement in enumerate(placements):
                if placement.is_replicate():
                    # broadcast rank 0 tensor to all ranks
                    # only broadcast if run_check is True
                    device_mesh.broadcast(input, mesh_dim=idx)

        dist_tensor = Tensor(
            input,
            device_mesh,
            placements,
            # requires_grad of the dist tensor depends on if input
            # requires_grad or not
            requires_grad=input.requires_grad,
        )
        return dist_tensor

    @staticmethod
    def backward(ctx, grad_output: "Tensor"):  # type: ignore
        previous_placement = ctx.previous_placement
        previous_device_mesh = ctx.previous_device_mesh

        # reshard to the placement when creating DistributedTensor
        # so that the gradient layout matches, and we could return
        # local gradients directly
        if grad_output.placements != previous_placement:
            grad_output = grad_output.redistribute(
                previous_device_mesh, previous_placement
            )

        # TODO: backward is also differentiable now, add a test
        # to test higher level gradients.
        return grad_output.local_tensor(), None, None, None


class DTensor(torch.Tensor):  # pyre-ignore[13]: pyre is bad at __new__
    _local_tensor: torch.Tensor
    _device_mesh: DeviceMesh
    _placements: Sequence[Placement]
    __slots__ = ["_local_tensor", "_device_mesh", "_placements"]

    # class attribute that handles ops, all handled
    # ops should appear in this table
    # pyre-fixme[24]: Generic type `Callable` expects 2 type parameters.
    _dist_tensor_dispatch_ops: Dict[str, Callable] = {}

    @staticmethod
    def __new__(
        cls,
        local_tensor: torch.Tensor,
        device_mesh: DeviceMesh,
        placements: Sequence[Placement],
        # pyre-fixme[2]: Parameter must be annotated.
        **kwargs,
<<<<<<< HEAD
    ) -> "Tensor":
        # TODO: add a docstr about tensor constructor
        # from_local, and distribute_tensor difference.

        # recover tensor shape and strides in the case of sharding
        # we do this by creating a temp tensor on meta and rely on
        # meta tensor to calculate shape and stride for both contiguous
        # and non-contiguous cases, magic by @albanD
        meta_local = local_tensor.to("meta")
=======
    ) -> "DTensor":
        # new method instruct wrapper tensor and add placement spec
        # it does not do actual distribution, __init__ should do it instead.
        # TODO: implement __init__ for tensor constructors
        assert isinstance(placements, list)
        # sizes = _flatten_tensor_size(size)
        dtype = kwargs["dtype"]
        layout = kwargs["layout"]
        requires_grad = kwargs["requires_grad"]
        strides = kwargs["strides"]
        device = kwargs.get("device", "cpu")
>>>>>>> 239a8d8b

        repeat_dims = [1] * local_tensor.ndim
        for idx, placement in enumerate(placements):
            if isinstance(placement, Shard):
                repeat_dims[placement.dim] = repeat_dims[
                    placement.dim
                ] * device_mesh.size(idx)
            elif not isinstance(placement, (Replicate, _Partial)):
                raise RuntimeError(
                    f"placement type {type(placement)} not supported!"
                )

        # repeat dims base on the meta tensor base on placements
        meta_local = meta_local.repeat(repeat_dims)

        requires_grad = kwargs.get("requires_grad", False)
        if requires_grad != local_tensor.requires_grad:
            warnings.warn(
                "To construct DistributedTensor from torch.Tensor, it's recommended "
                "to use local_tensor.detach() and make requires_grad consistent."
            )

        # new method instruct wrapper tensor from local_tensor and add
        # placement spec, it does not do actual distribution
        r = torch.Tensor._make_wrapper_subclass(  # type: ignore[attr-defined]
            cls,
            meta_local.size(),
            strides=meta_local.stride(),
            dtype=local_tensor.dtype,
            device=local_tensor.device,
            layout=local_tensor.layout,
            requires_grad=requires_grad,
        )
        r._device_mesh = device_mesh
        # deepcopy and set spec
        r._placements = copy.deepcopy(placements)
        # detach local tensor from autograd graph as we initialize the
        # distributed tensor and autograd will be working on top of
        # the wrapper tensor directly instead of local torch.Tensor
        r._local_tensor = local_tensor.detach()
        return r

    # pyre-fixme[14]: `__repr__` overrides method defined in `Tensor` inconsistently.
    # pyre-fixme[3]: Return type must be annotated.
    def __repr__(self):
        # TODO: consider all_gather the local tensors for better debugging
<<<<<<< HEAD
        return f"DistributedTensor(local_tensor={self._local_tensor}, device_mesh={self._device_mesh}, placements={self._placements})"
=======
        return f"DTensor({self._local_tensor}, placements={self._placements})"
>>>>>>> 239a8d8b

    @classmethod
    # pyre-fixme[3]: Return type must be annotated.
    # pyre-fixme[2]: Parameter must be annotated.
    def __torch_function__(cls, func, types, args=(), kwargs={}):
        # if we find nn.functional name in dispatch op, dispatch to it instead,
        # this allow us to override some python level behaviors that wouldn't be
        # possible in __torch_dispatch__ level.
        if func.__name__ in DTensor._dist_tensor_dispatch_ops:
            # dispatch to the same table as the name should be different between
            # torch_function and torch_dispatch
            return DTensor._dist_tensor_dispatch_ops[func.__name__](
                *args, **kwargs
            )
        else:
            # if not, just do nothing here
            return super().__torch_function__(func, types, args, kwargs)

    @classmethod
    # pyre-fixme[3]: Return type must be annotated.
    # pyre-fixme[2]: Parameter must be annotated.
    def __torch_dispatch__(cls, func, types, args=(), kwargs=None):

        # check that we are not getting mixed vanilla and Distributed tensors
        arg_list, arg_spec = tree_flatten(args)
        for arg in arg_list:
            if isinstance(arg, torch.Tensor) and not isinstance(arg, DTensor):
                raise RuntimeError(
                    f"{func}: got mixed distributed and non-distributed tensors."
                )

        def unwrap_mesh(e: DTensor) -> DeviceMesh:
            # if this tensor is not Distributed, then return none. We will reinterpret it as replicated
            if not isinstance(e, DTensor):
                return None
            mesh = e.device_mesh
            assert (
                mesh.ndim == 1
            ), "DTensor ops not supporting multi-dim mesh yet"
            return mesh

        # pyre-fixme[3]: Return type must be annotated.
        # pyre-fixme[2]: Parameter must be annotated.
        def unwrap(e):
            return e._local_tensor if isinstance(e, DTensor) else e

        # pyre-fixme[3]: Return type must be annotated.
        # pyre-fixme[2]: Parameter must be annotated.
        def wrap(e, mesh, placements):
            return (
                DTensor.from_local(e, mesh, placements, run_check=False)
                if isinstance(e, torch.Tensor)
                else e
            )

        # pyre-fixme[3]: Return type must be annotated.
        # pyre-fixme[2]: Parameter must be annotated.
        def is_replicate(tensor):
            return (
                tensor.placements[0] == Replicate()
                if isinstance(tensor, DTensor)
                else True
            )

        args_mesh = tree_map(unwrap_mesh, args)
        # assert all_equal(spec.device_mesh for spec in args_spec), "can't compuate across different meshes"
        # for spec in args_spec:
        #     assert spec.device_mesh.mesh.ndim == 1, "Only 1-D mesh supported now"

        # take a short cut if all arguments are replicated
        all_replicated = True
        for arg in args:
            if isinstance(arg, DTensor):
                all_replicated &= is_replicate(arg)
            elif type(arg) is list:
                all_replicated &= all(tree_map(is_replicate, arg))

        if all_replicated:
            rs = func(*tree_map(unwrap, args), **tree_map(unwrap, kwargs))
            return wrap(rs, args_mesh[0], args[0].placements)

        if str(func) in DTensor._dist_tensor_dispatch_ops:
            # dispatch to distributed tensor ops
            return DTensor._dist_tensor_dispatch_ops[str(func)](*args, **kwargs)
        else:
            if _DEBUG_STRICT:
                raise RuntimeError(
                    f"Operator {func} does not have a DTensor rule registered."
                )
            # default to local tensor ops, this is wrong
            # but we use it now to enable more tensor property access
            else:
                rs = func(*tree_map(unwrap, args), **tree_map(unwrap, kwargs))
                rs = wrap(rs, args_mesh[0], args[0].placements)
                return rs

    @classmethod
    def from_local(
        cls,
        local_tensor: torch.Tensor,
        device_mesh: Optional[DeviceMesh] = None,
        placements: Optional[Sequence[Placement]] = None,
        run_check: bool = True,
    ) -> "DTensor":
        """
        Create a :class:`DTensor` from a local torch.Tensor on each rank
        according to the `device_mesh` and `placements` specified.

        Args:
            local_tensor (torch.Tensor): local torch.Tensor on each rank.
            device_mesh (:class:`DeviceMesh`, optional): DeviceMesh to place the
                tensor, if not specified, must be called under a DeviceMesh
                context manager, default: None
            placements (List[:class:`Placement`], optional): the placements that
                describes how to place the local torch.Tensor on DeviceMesh, must
                have the same number of elements as `device_mesh.ndim`. If not
                specified, we will by default replicate the tensor across the
                `device_mesh` from the first rank of each dimension of the `device_mesh`.
            run_check (bool, optional): indicate whether to run check across ranks
                to check meta information and data. if have :class:`Replicate` in
                `placements`, the data on first rank of the device mesh dimension
                will be broadcasted to other ranks.

        Returns:
<<<<<<< HEAD
            A :class:`spmd.Tensor` object

        .. note:: `from_local` is differentiable, the `requires_grad` of the created
            `spmd.Tensor` object will depend on if `local_tensor` requires_grad or not.
=======
            A :class:`DTensor` object
>>>>>>> 239a8d8b
        """
        # if same shape/dtype, no need to run_check, if not, must allgather
        # the metadatas to check the size/dtype across ranks
        # There should be no data communication unless there's replication
        # strategy, where we broadcast the replication from the first rank
        # in the mesh dimension
        device_mesh = (
            get_global_device_mesh() if device_mesh is None else device_mesh
        )
        # convert the local tensor to desired device base on device mesh's device_type
        local_tensor = local_tensor.to(device_mesh.device_type)

        # set default placements to replicated if not specified
        if placements is None:
            placements = [Replicate() for _ in range(device_mesh.ndim)]

        # `from_local` is differentiable, and the gradient of the dist tensor this function
        # created should flow back the gradients to the local_tensor, so we call an autograd
        # function to construct the dist tensor instead.
        return FromTorchTensor.apply(  # pyre-ignore[16]: autograd func
            local_tensor, device_mesh, placements, run_check
        )

    def to_local(self) -> torch.Tensor:
        return self._local_tensor  # type: ignore

    def redistribute(
        self,
        device_mesh: Optional[DeviceMesh] = None,
        placements: Optional[Sequence[Placement]] = None,
    ) -> "DTensor":
        # This API perform necessary transformations and get
        # a new DTensor with the new spec. i.e. for
        # sharding it's a reshard behavior.
        # TODO: handle last shard uneven with padding
        # right now we assume all local shard equal size
        device_mesh = (
            get_global_device_mesh() if device_mesh is None else device_mesh
        )
        # raise error if new placements not specified
        if placements is None:
            raise RuntimeError("placements is needed for redistribute!")

        # pyre-fixme[16]: `Redistribute` has no attribute `apply`.
        return Redistribute.apply(self, device_mesh, placements)

<<<<<<< HEAD
    def local_tensor(self) -> torch.Tensor:
        return ToTorchTensor.apply(self)  # pyre-ignore[16]: autograd func

=======
>>>>>>> 239a8d8b
    @property
    def placements(self) -> Sequence[Placement]:
        # placement should be a read only propety
        # to disallow caller modification on it
        # caller who want a different PlacementSpec
        # should call redistribute instead.
        return self._placements

    @property
    def device_mesh(self) -> DeviceMesh:
        # device_mesh should be a read only propety
        # to disallow caller modification on it
        # caller who want a different device_mesh
        # should call redistribute instead.
        return self._device_mesh

    # TODO: This is a temporary hack to unblock TP efforts. We need to
    # come up with a more principle design for customized ops like this.
    # pyre-fixme[3]: Return type must be annotated.
    # pyre-fixme[2]: Parameter must be annotated.
    def _view_with_sharding_dim_change(self, sharding_dim, shape):
        if (
            self.placements[0].is_shard(dim=sharding_dim)
            or self.placements[0].is_replicate()
            or self.placements[0].is_partial()
        ):
            return self.view(shape)
        else:
            if sharding_dim < 0:
                sharding_dim += self.dim()

            device_mesh = self.device_mesh
            world_size = device_mesh.size(dim=0)
            new_sharding_placement = [Shard(sharding_dim)]

            # Fix shape
            try:
                infer_idx = shape.index(-1)
            except ValueError:
                infer_idx = None

            # Infer the dim which is specified with -1.
            if infer_idx is not None:
                st_size = math.prod(self.size())  # type: ignore[attr-defined]
                shape_size = -1 * math.prod(shape)  # type: ignore[attr-defined]
                # pyre-fixme[60]: Concatenation not yet support for multiple variadic
                shape = (
                    *shape[:infer_idx],
                    st_size // shape_size,
                    *shape[infer_idx + 1 :],
                )

            # pyre-fixme[60]: Concatenation not yet support for multiple variadic
            new_local_tensor_size = (
                *shape[:sharding_dim],
                shape[sharding_dim] // world_size,
                *shape[sharding_dim + 1 :],
            )
            new_local_tensor = self.to_local().view(*new_local_tensor_size)

            return DTensor.from_local(
                new_local_tensor, device_mesh, new_sharding_placement
            )<|MERGE_RESOLUTION|>--- conflicted
+++ resolved
@@ -18,7 +18,7 @@
 # NOTE [Autograd interaction between torch.Tensor]
 #
 # The autograd functions defined below are being used by the public
-# facing APIs (i.e. from_local, local_tensor) to ensure our Tensor
+# facing APIs (i.e. from_local, local_tensor) to ensure our DTensor
 # works together with torch.Tensor within autograd engine. This
 # allows DistributedTensor to exist on part of the module hierarchy
 # and still able to calculate gradients across the torch.Tensor and
@@ -29,7 +29,7 @@
 #           -> Module C (with all torch.Tensor params)
 class ToTorchTensor(torch.autograd.Function):
     @staticmethod
-    def forward(ctx, input: "Tensor"):  # type: ignore
+    def forward(ctx, input: "DTensor"):  # type: ignore
         ctx.previous_placement = input.placements
         ctx.previous_device_mesh = input.device_mesh
         return input._local_tensor.detach()
@@ -38,7 +38,7 @@
     def backward(ctx, grad_output: torch.Tensor):  # type: ignore
         previous_placement = ctx.previous_placement
         previous_device_mesh = ctx.previous_device_mesh
-        dist_grad = Tensor.from_local(
+        dist_grad = DTensor.from_local(
             grad_output, previous_device_mesh, previous_placement
         )
         return dist_grad
@@ -60,7 +60,7 @@
                     # only broadcast if run_check is True
                     device_mesh.broadcast(input, mesh_dim=idx)
 
-        dist_tensor = Tensor(
+        dist_tensor = DTensor(
             input,
             device_mesh,
             placements,
@@ -71,7 +71,7 @@
         return dist_tensor
 
     @staticmethod
-    def backward(ctx, grad_output: "Tensor"):  # type: ignore
+    def backward(ctx, grad_output: "DTensor"):  # type: ignore
         previous_placement = ctx.previous_placement
         previous_device_mesh = ctx.previous_device_mesh
 
@@ -85,7 +85,7 @@
 
         # TODO: backward is also differentiable now, add a test
         # to test higher level gradients.
-        return grad_output.local_tensor(), None, None, None
+        return grad_output.to_local(), None, None, None
 
 
 class DTensor(torch.Tensor):  # pyre-ignore[13]: pyre is bad at __new__
@@ -107,8 +107,7 @@
         placements: Sequence[Placement],
         # pyre-fixme[2]: Parameter must be annotated.
         **kwargs,
-<<<<<<< HEAD
-    ) -> "Tensor":
+    ) -> "DTensor":
         # TODO: add a docstr about tensor constructor
         # from_local, and distribute_tensor difference.
 
@@ -117,19 +116,6 @@
         # meta tensor to calculate shape and stride for both contiguous
         # and non-contiguous cases, magic by @albanD
         meta_local = local_tensor.to("meta")
-=======
-    ) -> "DTensor":
-        # new method instruct wrapper tensor and add placement spec
-        # it does not do actual distribution, __init__ should do it instead.
-        # TODO: implement __init__ for tensor constructors
-        assert isinstance(placements, list)
-        # sizes = _flatten_tensor_size(size)
-        dtype = kwargs["dtype"]
-        layout = kwargs["layout"]
-        requires_grad = kwargs["requires_grad"]
-        strides = kwargs["strides"]
-        device = kwargs.get("device", "cpu")
->>>>>>> 239a8d8b
 
         repeat_dims = [1] * local_tensor.ndim
         for idx, placement in enumerate(placements):
@@ -148,8 +134,8 @@
         requires_grad = kwargs.get("requires_grad", False)
         if requires_grad != local_tensor.requires_grad:
             warnings.warn(
-                "To construct DistributedTensor from torch.Tensor, it's recommended "
-                "to use local_tensor.detach() and make requires_grad consistent."
+                "To construct DTensor from torch.Tensor, it's recommended to "
+                "use local_tensor.detach() and make requires_grad consistent."
             )
 
         # new method instruct wrapper tensor from local_tensor and add
@@ -172,15 +158,11 @@
         r._local_tensor = local_tensor.detach()
         return r
 
-    # pyre-fixme[14]: `__repr__` overrides method defined in `Tensor` inconsistently.
+    # pyre-fixme[14]: `__repr__` overrides method defined in `DTensor` inconsistently.
     # pyre-fixme[3]: Return type must be annotated.
     def __repr__(self):
         # TODO: consider all_gather the local tensors for better debugging
-<<<<<<< HEAD
-        return f"DistributedTensor(local_tensor={self._local_tensor}, device_mesh={self._device_mesh}, placements={self._placements})"
-=======
-        return f"DTensor({self._local_tensor}, placements={self._placements})"
->>>>>>> 239a8d8b
+        return f"DTensor(local_tensor={self._local_tensor}, device_mesh={self._device_mesh}, placements={self._placements})"
 
     @classmethod
     # pyre-fixme[3]: Return type must be annotated.
@@ -305,14 +287,10 @@
                 will be broadcasted to other ranks.
 
         Returns:
-<<<<<<< HEAD
-            A :class:`spmd.Tensor` object
+            A :class:`DTensor` object
 
         .. note:: `from_local` is differentiable, the `requires_grad` of the created
-            `spmd.Tensor` object will depend on if `local_tensor` requires_grad or not.
-=======
-            A :class:`DTensor` object
->>>>>>> 239a8d8b
+            `DTensor` object will depend on if `local_tensor` requires_grad or not.
         """
         # if same shape/dtype, no need to run_check, if not, must allgather
         # the metadatas to check the size/dtype across ranks
@@ -337,7 +315,7 @@
         )
 
     def to_local(self) -> torch.Tensor:
-        return self._local_tensor  # type: ignore
+        return ToTorchTensor.apply(self)  # pyre-ignore[16]: autograd func
 
     def redistribute(
         self,
@@ -359,12 +337,6 @@
         # pyre-fixme[16]: `Redistribute` has no attribute `apply`.
         return Redistribute.apply(self, device_mesh, placements)
 
-<<<<<<< HEAD
-    def local_tensor(self) -> torch.Tensor:
-        return ToTorchTensor.apply(self)  # pyre-ignore[16]: autograd func
-
-=======
->>>>>>> 239a8d8b
     @property
     def placements(self) -> Sequence[Placement]:
         # placement should be a read only propety
