# Copyright (c) Meta Platforms, Inc. and affiliates
import warnings
from typing import List, Optional, Iterable, Sequence
import torch
import torch.nn.functional as F
from torch.distributed._spmd.comm_tensor import CommTensor
from torch.distributed.distributed_c10d import (
    all_gather,
    all_reduce,
    broadcast,
    get_rank,
    get_world_size,
    get_global_rank,
    ReduceOp,
    GroupMember,
    scatter,
    _get_default_group,
    reduce_scatter,
    new_group,
    ProcessGroup,
    all_to_all,
)

_global_device_mesh: Optional["DeviceMesh"] = None


def get_global_device_mesh() -> "DeviceMesh":
    global _global_device_mesh
    assert (
        _global_device_mesh is not None
    ), "Could not get a default device mesh!"
    return _global_device_mesh


def set_global_device_mesh(mesh: Optional["DeviceMesh"]) -> None:
    global _global_device_mesh
    _global_device_mesh = mesh


class DeviceMesh(object):
    """
    DeviceMesh represents a mesh of devices, where layout of devices could be
    represented as a n-d dimension array, and each value of the n-d dimensional
    array is the global id of the default process group ranks.

    DeviceMesh could be used to describe the layout of devices across the cluster,
    and serves as a proxy for communication among the device lists within the cluster.

    We use the default ProcessGroup in this DeviceMesh class to implement proper
    communications. Note that we also add collective wrappers in this class. This is
    used to decouple detailed communication backend with the underlying
    DTensor implementation.

    DeviceMesh can be used as a context manager.
    Args:
        device_type (str): device type of the mesh. Currently supports: cpu, cuda.
        mesh (ndarray): could be a multi-dimension array or an integer tensor that
            describes the layout of devices, the ids are global ids of the
            default process group.
        dim_groups (List[ProcessGroup], optional): The ProcessGroup used per mesh
            dimension.

    Returns:
        A :class:`DeviceMesh` object

    Example (2 host with 4 GPUs each):
        ```
        # The following program runs on each process/rank in SPMD manner.
        # initialized default world
        torch.distributed.init_process_group(backend="nccl", world_size=8)
        # initialize device mesh as (2, 4) to represent the topology
        # of cross-host(dim 0), and within-host (dim 1)
        mesh = DeviceMesh(device_type="cuda",
                          mesh=[
                            [0, 1, 2, 3],
                            [4, 5, 6, 7]
                          ])
        ```
        A reduction over the first dimension of mesh will reduce across
        columns (0, 4), .. and (3, 7), a reduction over the second dimension
        of mesh reduces across rows (0, 1, 2, 3) and (4, 5, 6, 7)

    """

    device_type: str
    mesh: torch.Tensor
    _backend: str

    def __init__(
        self,
        device_type: str,
        mesh: Iterable[Sequence[int]],
        dim_groups: Optional[List[ProcessGroup]] = None,
    ) -> None:
        self.device_type = device_type
        self.mesh = (
            mesh.detach()
            if isinstance(mesh, torch.Tensor)
            else torch.tensor(mesh, dtype=torch.int)
        )
        default_pg = _get_default_group()
        self._backend = default_pg._get_backend_name()
        # TODO: if user want to pass pg_options, offer a way to do it
        # check default pg backend, should support device_type
        if device_type == "cpu":
            assert (
                self._backend == "gloo"
            ), f"ProcessGroup backend: {self._backend} not supporting CPU!"
        elif device_type == "cuda":
            if self._backend == "gloo":
                warnings.warn(
                    "We recommend using nccl backend for cuda device type, gloo backend might only have partial support!"
                )
            assert self._backend == "gloo" or self._backend == "nccl"
        else:
            raise RuntimeError(
                f"DeviceMesh only support cpu or cuda device type, but got {device_type}"
            )

        world_size = get_world_size()
        if self.mesh.numel() > world_size:
            raise RuntimeError(
                f"Mesh should not be bigger than default world size, but found {self.mesh.numel()} ranks!"
            )

        unique_mesh_values = self.mesh.unique(sorted=True)
        if unique_mesh_values.numel() != self.mesh.numel():
            raise RuntimeError(
                f"DeviceMesh cannot have duplicate values, but found {self.mesh.tolist()}"
            )

        # coordinates of this rank on the mesh
        rank_coords = (self.mesh == get_rank()).nonzero()
        assert rank_coords.size(0) in (0, 1)
        self._coordinate_on_dim: Optional[List[int]] = (
            rank_coords[0].tolist() if rank_coords.size(0) > 0 else None
        )

        # groups created by dimension, each dimension should have exact
        # one valid process group per rank
        self._dim_groups: List[ProcessGroup] = []
        if dim_groups is not None:
            # if user hand creating dimension based groups
            # we just take it and use it for communication
            if not isinstance(dim_groups, list):
                raise RuntimeError(
                    "dim_groups expected to be Optional[List[ProcessGroup]]"
                )

            for group in dim_groups:
                if not isinstance(group, ProcessGroup):
                    raise RuntimeError(
                        f"found object in dim_groups that is not a ProcessGroup: {group}"
                    )

            if self.get_rank() in self.mesh:
                if len(dim_groups) != self.mesh.ndim:
                    raise RuntimeError(
                        f"length of dim_groups ({len(dim_groups)}) expected to be equal to mesh.ndim ({self.mesh.ndim})"
                    )
            else:
                if len(dim_groups) != 0:
                    raise RuntimeError(
                        f"length of dim_groups ({len(dim_groups)}) expected to be equal to 0 on rank {self.get_rank()} for mesh {self.mesh}"
                    )

            self._dim_groups = dim_groups
            return

        if self.mesh.ndim == 1 and unique_mesh_values[-1] == world_size - 1:
            # if the mesh is the same as world_pg, we just append the default
            # pg to the first dim goups, as new_group cannot have the exact
            # same ranks as world
            self._dim_groups.append(default_pg)
        else:
            # create sub pgs base on the mesh argument specified
            # handle multi-dim mesh, create subgroups by
            # looping over the pg_ranks_by_dim for each dim
            for dim in range(self.mesh.ndim):
                # swap the current dim to the last dim
                # then reshape to flatten out other dims
                pg_ranks_by_dim = self.mesh.swapdims(-1, dim).reshape(
                    -1, self.mesh.size(dim)
                )

                # multi-dim mesh, create subgroups by
                # looping over the pg_ranks for each dim
                # and append the groups
                for dim_mesh in pg_ranks_by_dim:
                    subgroup_ranks = dim_mesh.tolist()
                    # call new_group regardless of the current rank in the
                    # pg or not, it's required that all ranks participate
                    # in subgroup construction
                    new_subgroup = new_group(
                        ranks=subgroup_ranks, backend=self._backend
                    )
                    # only add to dim_groups if the current rank in the subgroup
                    if self.get_rank() in subgroup_ranks:
                        if len(self._dim_groups) > dim:
                            raise RuntimeError(
                                f"Each device mesh dimension should get only one process group, but got {self.get_rank} in {subgroup_ranks}!"
                            )
                        self._dim_groups.append(new_subgroup)

    def __enter__(self) -> "DeviceMesh":
        # set global device_mesh to this instance
        set_global_device_mesh(self)
        return self

    # pyre-fixme[2]: Parameter must be annotated.
    def __exit__(self, exc_type, exc_value, exc_traceback) -> None:
        # unset global device mesh
        set_global_device_mesh(None)

    def __repr__(self) -> str:
        return f"DeviceMesh:({self.mesh.tolist()})"

    def __eq__(self, other: object) -> bool:
        if not isinstance(other, DeviceMesh):
            return False
        if id(self) == id(other):
            return True
        return self.mesh.equal(other.mesh)

    def get_dim_groups(self) -> List[ProcessGroup]:
        return self._dim_groups

    # pyre-fixme[3]: Return type must be annotated.
    def size(self, dim: int = 0):
        return self.mesh.size(dim)

    @property
    def ndim(self) -> int:
        return self.mesh.ndim

    def backend(self) -> str:
        return self._backend

    def get_rank(self) -> int:
        return get_rank()

    def get_coordinate_on_dim(self, dim: int) -> Optional[int]:
        """
        Return the relative index of this rank relative to a given
        dimension of the mesh. If this rank is not part of the mesh, return None.
        """
        return self._coordinate_on_dim[dim] if self._coordinate_on_dim else None

    def _pad_tensor_dim_by_1(
        self, tensor: torch.Tensor, dim: int
    ) -> torch.Tensor:
        pad = [0, 0] * (tensor.ndim - dim)
        pad[-1] = 1
        return F.pad(tensor, pad)

    def _unpad_tensor_dim_by_1(
        self, tensor: torch.Tensor, dim: int
    ) -> torch.Tensor:
        return tensor.narrow(dim, start=0, length=tensor.size(dim) - 1)

<<<<<<< HEAD
=======
    def _tensor_split_and_pad(
        self, tensor: torch.Tensor, n: int, dim: int
    ) -> Sequence[torch.Tensor]:
        # split tensor over dimension `dim` into n slices with padding if necessary
        tensor_list = list(tensor.tensor_split(n, dim))
        idx_start_to_pad = tensor.size(dim) % n
        tensor_padded_list = []
        for i, tensor_to_pad in enumerate(tensor_list):
            if idx_start_to_pad != 0 and i >= idx_start_to_pad:
                tensor_to_pad = self._pad_tensor_dim_by_1(tensor_to_pad, dim)
            # input tensors are expected to be congtiguous by the collective backend
            tensor_to_pad = tensor_to_pad.contiguous()
            tensor_padded_list.append(CommTensor(tensor_to_pad))
        return tensor_padded_list

>>>>>>> 8d7f6bca
    def scatter(
        self,
        tensor_to_scatter: torch.Tensor,
        mesh_dim: int = 0,
        tensor_dim: int = 0,
    ) -> torch.Tensor:
        """
        scatter a big tensor to a device mesh dimension. We by default
        use the first rank of the mesh dimension as the source of truth, i.e
        for a 2d mesh [[0, 1], [2, 3]], if we scatter on mesh_dim = 1, we will
        scatter the tensor splitted on rank 0 to rank 0/1, and tensor splitted
        on rank 2 to rank 2/3.

        Args:
            tensor_to_scatter (torch.Tensor): the tensor to be scattered.
            mesh_dim (int, optional): indicate which mesh dimension we want
                to scatter on, we by default choose the first rank on the
                mesh dimension as source of truth.
            tensor_dim (int, optional): indicate which tensor dimension we want
                to split the `tensor_to_scatter` before scattering.

        Returns:
            A :class:`torch.Tensor` object
        """
        my_coordinate = self.get_coordinate_on_dim(mesh_dim)
        # TODO: what should happen if rank is not in the mesh?
        assert (
            my_coordinate is not None
        ), "Rank if not part of mesh"  # TODO: figure out behavior here

        num_chunks = self.size(mesh_dim)
        dim_group = self._dim_groups[mesh_dim]
        # src need to be global rank
        src_for_dim = 0
        if dim_group is not GroupMember.WORLD:
            src_for_dim = get_global_rank(dim_group, 0)

        scatter_list = list(
            tensor_to_scatter.tensor_split(num_chunks, dim=tensor_dim)
        )
        # gloo does not support uneven scattering, nccl supports it, but it
        # might be slow compared to even size collective, we need to pad tensor
        # before really calling scatter, and unpad/narrow it after the collective
        # TODO: consider if we should remove this logic once ProcessGroupGloo
<<<<<<< HEAD
        # suupport uneven list, and collective perfomance on par
=======
        # support uneven list, and collective perfomance on par
>>>>>>> 8d7f6bca
        idx_start_to_pad = tensor_to_scatter.size(tensor_dim) % num_chunks
        to_scatter = []
        for i, scatter_tensor in enumerate(scatter_list):
            if idx_start_to_pad != 0 and i >= idx_start_to_pad:
                scatter_tensor = self._pad_tensor_dim_by_1(
                    scatter_tensor, tensor_dim
                )
            scatter_tensor = scatter_tensor.contiguous()
            to_scatter.append(CommTensor(scatter_tensor))

        # N.B.: the `tensor` below will be a CommTensor too due to CommTensor's
        # propagation rule: propagte wrapping until communication is called.
        # This is necessary in order to properly trigger CommTensor's dispatch
        # function for scatter_.
        tensor = torch.empty_like(to_scatter[my_coordinate])
        if src_for_dim == get_rank():
            scatter(
                tensor,
                scatter_list=to_scatter,
                src=src_for_dim,
                group=dim_group,
            )
        else:
            scatter(tensor, scatter_list=None, src=src_for_dim, group=dim_group)

        # resize to uneven size if needed
        if idx_start_to_pad != 0 and my_coordinate >= idx_start_to_pad:
<<<<<<< HEAD
            # tensor = tensor.narrow(tensor_dim, start=0, length=tensor.size(tensor_dim) - 1)
=======
>>>>>>> 8d7f6bca
            tensor = self._unpad_tensor_dim_by_1(tensor, tensor_dim)
        return tensor

    def broadcast(
        self, tensor: torch.Tensor, mesh_dim: int = 0
    ) -> torch.Tensor:
        """
        broadcast the tensor to a device mesh dimension. We by default
        use the first rank of the mesh dimension as the source of truth, i.e
        for a 2d mesh [[0, 1], [2, 3]], if we broadcast on mesh_dim = 1, we will
        broadcast the tensor on rank 0 to rank 0/1, and tensor on rank 2
        to rank 2/3.

        Args:
            tensor (torch.Tensor): tensor to scatter.
            mesh_dim (int, optional): indicate which mesh dimension we want
                to scatter on, we by default choose the first rank on the
                mesh dimension as source of truth.

        Returns:
            A :class:`torch.Tensor` object
        """
        dim_group = self._dim_groups[mesh_dim]
        # src need to be global rank
        src_for_dim = 0
        if dim_group is not GroupMember.WORLD:
            src_for_dim = get_global_rank(dim_group, 0)

        # CommTensor does not change eager mode behavior. During tracing, it
        # makes sure communication result is properly waited before subsequent
        # read operations.
        if not tensor.is_contiguous():
            tensor = CommTensor(tensor.contiguous())
        else:
            tensor = CommTensor(tensor.clone())
        broadcast(tensor, src=src_for_dim, group=dim_group)
        return tensor

    def all_gather(
        self,
        tensor: torch.Tensor,
        output_shape: Sequence[int],
        mesh_dim: int = 0,
        tensor_dim: int = 0,
    ) -> torch.Tensor:
        """
        all_gather the tensor on each rank to a bigger output_tensor on a
        device mesh dimension.

        Args:
            tensor (torch.Tensor): tensor to be gathered on each rank.
            output_shape (Tuple[int, ...]): output shape of the all_gather call,
                this is needed because we need to know the proper size of each
                receving tensor on each rank in order to call dist.all_gather,
                as sometimes we have uneven sharding on the mesh dimension. We
                use torch.tensor_split semantics to construct the recv tensor
                and cat them to the output_shape.
            mesh_dim (int, optional): indicate which mesh dimension we want
                to scatter on, we by default choose the first rank on the
                mesh dimension as source of truth.
            tensor_dim (int, optional): indicate which tensor dimension we want
                to concat on after we gather list of tensors from all rank.

        Returns:
            A :class:`torch.Tensor` object
        """
        num_chunks = self.size(mesh_dim)
        _, rem = divmod(output_shape[tensor_dim], num_chunks)
        assert rem == 0, "output_shape must be divisible by num_chunks"
        input_tensor = tensor.contiguous()
        gathered_list = [
            CommTensor(torch.empty_like(input_tensor))
            for _ in range(num_chunks)
        ]

        dim_group = self._dim_groups[mesh_dim]
        # N.B. CommTensor does not change eager mode behavior. During tracing, it
        # makes sure communication result is properly waited before subsequent
        # read operations.
        # input tensor must be contiguous
        all_gather(
            gathered_list,
            CommTensor(input_tensor),
            group=dim_group,
        )
        return torch.cat(gathered_list, dim=tensor_dim)  # type: ignore

    def all_reduce(
        self,
        tensor: torch.Tensor,
        op: ReduceOp = ReduceOp.SUM,  # type: ignore
        mesh_dim: int = 0,
    ) -> torch.Tensor:
        """
        all_reduce the tensor on each rank on a device mesh dimension, and
        return an output tensor on each rank after all_reduce.

        Args:
            input (torch.Tensor): tensor to be all_reduced on each rank.
            op (:class:`torch.distributed.distributed_c10d.ReduceOp, optional):
                the reduction op of all_reduce (i.e. ReduceOp.SUM)
            mesh_dim (int, optional): indicate which mesh dimension we want
                to reduce on.

        Returns:
            A :class:`torch.Tensor` object
        """
        dim_group = self._dim_groups[mesh_dim]
        # CommTensor does not change eager mode behavior. During tracing, it
        # makes sure communication result is properly waited before subsequent
        # read operations.
        if not tensor.is_contiguous():
            tensor = CommTensor(tensor.contiguous())
        else:
            tensor = CommTensor(tensor.clone())
        all_reduce(tensor, op=op, group=dim_group)
        return tensor

    def reduce_scatter(
        self,
        input: torch.Tensor,
        op: ReduceOp = ReduceOp.SUM,  # type: ignore
        mesh_dim: int = 0,
        tensor_dim: int = 0,
    ) -> torch.Tensor:
        """
        reduce_scattter the tensor on each rank on a device mesh dimension, and
        return an output tensor that's scattered to each rank after reduce.

        Args:
            input (torch.Tensor): tensor to be reduced and scattered on each rank.
            op (:class:`torch.distributed.distributed_c10d.ReduceOp, optional):
                the reduction op of reduce_scatter (i.e. ReduceOp.SUM)
            mesh_dim (int, optional): indicate which mesh dimension we want
                to scatter on.
            tensor_dim (int, optional): indicate which tensor dimension we want
                to scatter after the reduction.

        Returns:
            A :class:`torch.Tensor` object
        """
        my_coordinate = self.get_coordinate_on_dim(mesh_dim)
        # TODO: what should happen if rank is not in the mesh?
        assert (
            my_coordinate is not None
        ), "Rank if not part of mesh"  # TODO: figure out behavior here

        num_chunks = self.size(mesh_dim)
        if self._backend == "nccl":
            input_list = list(input.tensor_split(num_chunks, dim=tensor_dim))
            # gloo does not support uneven scattering, nccl supports it, but it
            # might be slow compared to even size collective, we need to pad tensor
            # before really calling scatter, and unpad/narrow it after the collective
            # TODO: consider if we should remove this logic once ProcessGroupGloo
            # suupport uneven list, and collective perfomance on par
            idx_start_to_pad = input.size(tensor_dim) % num_chunks
            to_scatter = []
            for i, scatter_tensor in enumerate(input_list):
                if idx_start_to_pad != 0 and i >= idx_start_to_pad:
                    scatter_tensor = self._pad_tensor_dim_by_1(
                        scatter_tensor, tensor_dim
                    )
                scatter_tensor = scatter_tensor.contiguous()
                to_scatter.append(CommTensor(scatter_tensor))

            output = torch.empty_like(to_scatter[my_coordinate])
            dim_group = self._dim_groups[mesh_dim]
            reduce_scatter(output, to_scatter, op=op, group=dim_group)

            # resize to uneven size if needed
            if idx_start_to_pad != 0 and my_coordinate >= idx_start_to_pad:
                # tensor = tensor.narrow(tensor_dim, start=0, length=tensor.size(tensor_dim) - 1)
                output = self._unpad_tensor_dim_by_1(output, tensor_dim)

            return output
        elif self._backend == "gloo":
            # it's gloo, which does not have reduce_scatter
            # we have to do all_reduce + scatter
            warnings.warn(
                "ProcessGroupGloo does not support reduce_scatter, falling back with all reduce!"
            )
            reduced_tensor = self.all_reduce(input, op=op, mesh_dim=mesh_dim)
            chunks = reduced_tensor.tensor_split(num_chunks, dim=tensor_dim)
            return chunks[my_coordinate]
        else:
            raise RuntimeError(
                f"backend {self._backend} does not support reduce_scatter!"
<<<<<<< HEAD
            )
=======
            )

    # TODO: test uneven split on GLOO and NCCL
    def all_to_all(
        self, input_tensor: torch.Tensor, mesh_dim: int = 0, tensor_dim: int = 0
    ) -> torch.Tensor:
        my_coordinate = self.get_coordinate_on_dim(mesh_dim)
        # borrow the same logic with scatter()
        # TODO: what should happen if rank is not in the mesh?
        assert (
            my_coordinate is not None
        ), "Rank if not part of mesh"  # TODO: figure out behavior here

        dim_group = self._dim_groups[mesh_dim]
        num_chunks = self.size(mesh_dim)
        input_tensor_list = self._tensor_split_and_pad(
            input_tensor, num_chunks, tensor_dim
        )
        output_tensor = torch.empty_like(input_tensor)
        # no direct dist.all_to_all support on 'gloo' so we manually do scatters
        if self.backend() == "gloo":
            # TODO: pull the handle of uneven case in #492
            dim_group_size = get_world_size(dim_group)
            for i in range(dim_group_size):
                gathered_tensor = self.all_gather(
                    input_tensor_list[i],
                    input_tensor.shape,
                    mesh_dim,
                    tensor_dim,
                )
                if i == my_coordinate:
                    output_tensor = gathered_tensor
        elif self.backend() == "nccl":
            # we assume that the tensors gathered from each node are of the same shape
            output_tensor_list = [
                torch.empty_like(input_tensor_list[my_coordinate])
            ] * len(input_tensor_list)
            all_to_all(output_tensor_list, input_tensor_list, dim_group)
            # TODO: BE - code refactor
            idx_start_to_pad = input_tensor.size(tensor_dim) % num_chunks
            if idx_start_to_pad != 0 and my_coordinate >= idx_start_to_pad:
                for i in range(len(output_tensor_list)):
                    output_tensor_list[i] = self._unpad_tensor_dim_by_1(
                        output_tensor_list[i], tensor_dim
                    )
            output_tensor = torch.cat(output_tensor_list, dim=tensor_dim)
        else:
            raise RuntimeError(
                f"DeviceMesh does not support all-to-all collective operations on {self.backend()} backend."
            )
        return output_tensor
>>>>>>> 8d7f6bca
<|MERGE_RESOLUTION|>--- conflicted
+++ resolved
@@ -258,8 +258,6 @@
     ) -> torch.Tensor:
         return tensor.narrow(dim, start=0, length=tensor.size(dim) - 1)
 
-<<<<<<< HEAD
-=======
     def _tensor_split_and_pad(
         self, tensor: torch.Tensor, n: int, dim: int
     ) -> Sequence[torch.Tensor]:
@@ -275,7 +273,6 @@
             tensor_padded_list.append(CommTensor(tensor_to_pad))
         return tensor_padded_list
 
->>>>>>> 8d7f6bca
     def scatter(
         self,
         tensor_to_scatter: torch.Tensor,
@@ -320,11 +317,7 @@
         # might be slow compared to even size collective, we need to pad tensor
         # before really calling scatter, and unpad/narrow it after the collective
         # TODO: consider if we should remove this logic once ProcessGroupGloo
-<<<<<<< HEAD
-        # suupport uneven list, and collective perfomance on par
-=======
         # support uneven list, and collective perfomance on par
->>>>>>> 8d7f6bca
         idx_start_to_pad = tensor_to_scatter.size(tensor_dim) % num_chunks
         to_scatter = []
         for i, scatter_tensor in enumerate(scatter_list):
@@ -352,10 +345,6 @@
 
         # resize to uneven size if needed
         if idx_start_to_pad != 0 and my_coordinate >= idx_start_to_pad:
-<<<<<<< HEAD
-            # tensor = tensor.narrow(tensor_dim, start=0, length=tensor.size(tensor_dim) - 1)
-=======
->>>>>>> 8d7f6bca
             tensor = self._unpad_tensor_dim_by_1(tensor, tensor_dim)
         return tensor
 
@@ -543,9 +532,6 @@
         else:
             raise RuntimeError(
                 f"backend {self._backend} does not support reduce_scatter!"
-<<<<<<< HEAD
-            )
-=======
             )
 
     # TODO: test uneven split on GLOO and NCCL
@@ -596,5 +582,4 @@
             raise RuntimeError(
                 f"DeviceMesh does not support all-to-all collective operations on {self.backend()} backend."
             )
-        return output_tensor
->>>>>>> 8d7f6bca
+        return output_tensor