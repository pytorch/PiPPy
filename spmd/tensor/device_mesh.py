--- conflicted
+++ resolved
@@ -403,7 +403,6 @@
         ), "Rank if not part of mesh"  # TODO: figure out behavior here
 
         num_chunks = self.size(mesh_dim)
-<<<<<<< HEAD
         quot, rem = divmod(output_shape[tensor_dim], num_chunks)
         gathered_list = []
         for _ in range(num_chunks):
@@ -426,14 +425,6 @@
             if rem != 0 and my_coordinate >= rem
             else tensor
         )
-=======
-        _, rem = divmod(output_shape[tensor_dim], num_chunks)
-        assert rem == 0, "output_shape must be divisible by num_chunks"
-        input_tensor = tensor.contiguous()
-        gathered_list = [
-            CommTensor(torch.empty_like(input_tensor)) for _ in range(num_chunks)
-        ]
->>>>>>> eb077fa5
 
         dim_group = self._dim_groups[mesh_dim]
         # N.B. CommTensor does not change eager mode behavior. During tracing, it
@@ -442,7 +433,7 @@
         # input tensor must be contiguous
         all_gather(
             gathered_list,
-            CommTensor(input_tensor),
+            CommTensor(tensor.contiguous()),
             group=dim_group,
         )
 
@@ -454,7 +445,7 @@
                 else gathered_tensor
                 for i, gathered_tensor in enumerate(gathered_list)
             ]
-        return torch.cat(gathered_list, dim=tensor_dim)
+        return torch.cat(gathered_list, dim=tensor_dim)  # type: ignore
 
     def all_reduce(
         self,
