# Copyright (c) Meta Platforms, Inc. and affiliates
import warnings
from typing import List, Optional, Iterable, Sequence, Tuple
import torch
import torch.nn.functional as F
from torch.distributed._spmd.comm_tensor import CommTensor
from torch.distributed.distributed_c10d import (
    all_gather,
    all_reduce,
    broadcast,
    get_rank,
    get_world_size,
    get_global_rank,
    ReduceOp,
    GroupMember,
    scatter,
    _get_default_group,
    reduce_scatter,
    new_group,
    ProcessGroup,
)

_global_device_mesh: Optional["DeviceMesh"] = None


def get_global_device_mesh() -> "DeviceMesh":
    global _global_device_mesh
    assert (
        _global_device_mesh is not None
    ), "Could not get a default device mesh!"
    return _global_device_mesh


def set_global_device_mesh(mesh: Optional["DeviceMesh"]) -> None:
    global _global_device_mesh
    _global_device_mesh = mesh


class DeviceMesh(object):
    """
    DeviceMesh represents a mesh of devices, where layout of devices could be
    represented as a n-d dimension array, and each value of the n-d dimensional
    array is the global id of the default process group ranks.

    DeviceMesh could be used to describe the layout of devices across the cluster,
    and serves as a proxy for communication among the device lists within the cluster.

    We use the default ProcessGroup in this DeviceMesh class to implement proper
    communications. Note that we also add collective wrappers in this class. This is
    used to decouple detailed communication backend with the underlying
    DTensor implementation.

    DeviceMesh can be used as a context manager.
    Args:
        device_type (str): device type of the mesh. Currently supports: cpu, cuda.
        mesh (ndarray): could be a multi-dimension array or an integer tensor that
            describes the layout of devices, the ids are global ids of the
            default process group.
        dim_groups (List[ProcessGroup], optional): The ProcessGroup used per mesh
            dimension.

    Returns:
        A :class:`DeviceMesh` object

    Example (2 host with 4 GPUs each):
        ```
        # The following program runs on each process/rank in SPMD manner.
        # initialized default world
        torch.distributed.init_process_group(backend="nccl", world_size=8)
        # initialize device mesh as (2, 4) to represent the topology
        # of cross-host(dim 0), and within-host (dim 1)
        mesh = DeviceMesh(device_type="cuda",
                          mesh=[
                            [0, 1, 2, 3],
                            [4, 5, 6, 7]
                          ])
        ```
        A reduction over the first dimension of mesh will reduce across
        columns (0, 4), .. and (3, 7), a reduction over the second dimension
        of mesh reduces across rows (0, 1, 2, 3) and (4, 5, 6, 7)

    """

    device_type: str
    mesh: torch.Tensor
    _backend: str

    def __init__(
        self,
        device_type: str,
        mesh: Iterable[Sequence[int]],
        dim_groups: Optional[List[ProcessGroup]] = None,
    ) -> None:
        self.device_type = device_type
        self.mesh = (
            mesh.detach()
            if isinstance(mesh, torch.Tensor)
            else torch.tensor(mesh, dtype=torch.int)
        )
        default_pg = _get_default_group()
        self._backend = default_pg._get_backend_name()
        # TODO: if user want to pass pg_options, offer a way to do it
        # check default pg backend, should support device_type
        if device_type == "cpu":
            assert (
                self._backend == "gloo"
            ), f"ProcessGroup backend: {self._backend} not supporting CPU!"
        elif device_type == "cuda":
            if self._backend == "gloo":
                warnings.warn(
                    "We recommend using nccl backend for cuda device type, gloo backend might only have partial support!"
                )
            assert self._backend == "gloo" or self._backend == "nccl"
        else:
            raise RuntimeError(
                f"DeviceMesh only support cpu or cuda device type, but got {device_type}"
            )

        world_size = get_world_size()
        if self.mesh.numel() > world_size:
            raise RuntimeError(
                f"Mesh should not be bigger than default world size, but found {self.mesh.numel()} ranks!"
            )

        unique_mesh_values = self.mesh.unique(sorted=True)
        if unique_mesh_values.numel() != self.mesh.numel():
            raise RuntimeError(
                f"DeviceMesh cannot have duplicate values, but found {self.mesh.tolist()}"
            )

        # coordinates of this rank on the mesh
        rank_coords = (self.mesh == get_rank()).nonzero()
        assert rank_coords.size(0) in (0, 1)
        self._coordinate_on_dim: Optional[List[int]] = (
            rank_coords[0].tolist() if rank_coords.size(0) > 0 else None
        )

        # groups created by dimension, each dimension should have exact
        # one valid process group per rank
        self._dim_groups: List[ProcessGroup] = []
        if dim_groups is not None:
            # if user hand creating dimension based groups
            # we just take it and use it for communication
            if not isinstance(dim_groups, list):
                raise RuntimeError(
                    "dim_groups expected to be Optional[List[ProcessGroup]]"
                )

            for group in dim_groups:
                if not isinstance(group, ProcessGroup):
                    raise RuntimeError(
                        f"found object in dim_groups that is not a ProcessGroup: {group}"
                    )

            if self.get_rank() in self.mesh:
                if len(dim_groups) != self.mesh.ndim:
                    raise RuntimeError(
                        f"length of dim_groups ({len(dim_groups)}) expected to be equal to mesh.ndim ({self.mesh.ndim})"
                    )
            else:
                if len(dim_groups) != 0:
                    raise RuntimeError(
                        f"length of dim_groups ({len(dim_groups)}) expected to be equal to 0 on rank {self.get_rank()} for mesh {self.mesh}"
                    )

            self._dim_groups = dim_groups
            return

        if self.mesh.ndim == 1 and unique_mesh_values[-1] == world_size - 1:
            # if the mesh is the same as world_pg, we just append the default
            # pg to the first dim goups, as new_group cannot have the exact
            # same ranks as world
            self._dim_groups.append(default_pg)
        else:
            # create sub pgs base on the mesh argument specified
            # handle multi-dim mesh, create subgroups by
            # looping over the pg_ranks_by_dim for each dim
            for dim in range(self.mesh.ndim):
                # swap the current dim to the last dim
                # then reshape to flatten out other dims
                pg_ranks_by_dim = self.mesh.swapdims(-1, dim).reshape(
                    -1, self.mesh.size(dim)
                )

                # multi-dim mesh, create subgroups by
                # looping over the pg_ranks for each dim
                # and append the groups
                for dim_mesh in pg_ranks_by_dim:
                    subgroup_ranks = dim_mesh.tolist()
                    # call new_group regardless of the current rank in the
                    # pg or not, it's required that all ranks participate
                    # in subgroup construction
                    new_subgroup = new_group(
                        ranks=subgroup_ranks, backend=self._backend
                    )
                    # only add to dim_groups if the current rank in the subgroup
                    if self.get_rank() in subgroup_ranks:
                        if len(self._dim_groups) > dim:
                            raise RuntimeError(
                                f"Each device mesh dimension should get only one process group, but got {self.get_rank} in {subgroup_ranks}!"
                            )
                        self._dim_groups.append(new_subgroup)

    def __enter__(self) -> "DeviceMesh":
        # set global device_mesh to this instance
        set_global_device_mesh(self)
        return self

    # pyre-fixme[2]: Parameter must be annotated.
    def __exit__(self, exc_type, exc_value, exc_traceback) -> None:
        # unset global device mesh
        set_global_device_mesh(None)

    def __repr__(self) -> str:
        return f"DeviceMesh:({self.mesh.tolist()})"

    def __eq__(self, other: object) -> bool:
        if not isinstance(other, DeviceMesh):
            return False
        if id(self) == id(other):
            return True
        return self.mesh.equal(other.mesh)

    def get_dim_groups(self) -> List[ProcessGroup]:
        return self._dim_groups

    # pyre-fixme[3]: Return type must be annotated.
    def size(self, dim: int = 0):
        return self.mesh.size(dim)

    @property
    def ndim(self) -> int:
        return self.mesh.ndim

    def backend(self) -> str:
        return self._backend

    def get_rank(self) -> int:
        return get_rank()

    def get_coordinate_on_dim(self, dim: int) -> Optional[int]:
        """
        Return the relative index of this rank relative to a given
        dimension of the mesh. If this rank is not part of the mesh, return None.
        """
        return self._coordinate_on_dim[dim] if self._coordinate_on_dim else None

    def _pad_tensor_dim_by_1(
        self, tensor: torch.Tensor, dim: int
    ) -> torch.Tensor:
        pad = [0, 0] * (tensor.ndim - dim)
        pad[-1] = 1
        return F.pad(tensor, pad)

    def _unpad_tensor_dim_by_1(
        self, tensor: torch.Tensor, dim: int
    ) -> torch.Tensor:
        return tensor.narrow(dim, start=0, length=tensor.size(dim) - 1)

    def scatter(
        self,
        tensor_to_scatter: torch.Tensor,
        mesh_dim: int = 0,
        tensor_dim: int = 0,
    ) -> torch.Tensor:
        """
        scatter a big tensor to a device mesh dimension. We by default
        use the first rank of the mesh dimension as the source of truth, i.e
        for a 2d mesh [[0, 1], [2, 3]], if we scatter on mesh_dim = 1, we will
        scatter the tensor splitted on rank 0 to rank 0/1, and tensor splitted
        on rank 2 to rank 2/3.

        Args:
            tensor_to_scatter (torch.Tensor): the tensor to be scattered.
            mesh_dim (int, optional): indicate which mesh dimension we want
                to scatter on, we by default choose the first rank on the
                mesh dimension as source of truth.
            tensor_dim (int, optional): indicate which tensor dimension we want
                to split the `tensor_to_scatter` before scattering.

        Returns:
            A :class:`torch.Tensor` object
        """
        my_coordinate = self.get_coordinate_on_dim(mesh_dim)
        # TODO: what should happen if rank is not in the mesh?
        assert (
            my_coordinate is not None
        ), "Rank if not part of mesh"  # TODO: figure out behavior here

        num_chunks = self.size(mesh_dim)
        dim_group = self._dim_groups[mesh_dim]
        # src need to be global rank
        src_for_dim = 0
        if dim_group is not GroupMember.WORLD:
            src_for_dim = get_global_rank(dim_group, 0)

        scatter_list = list(
            tensor_to_scatter.tensor_split(num_chunks, dim=tensor_dim)
        )
        # gloo does not support uneven scattering, nccl supports it, but it
        # might be slow compare to even size collective, we need to pad tensor
        # before really calling scatter, and unpad/narrow it after the collective
        # TODO: consider if we should remove this logic once ProcessGroupGloo
        # suupport uneven list, and collective perfomance on par
        idx_start_to_pad = tensor_to_scatter.size(tensor_dim) % num_chunks
        to_scatter = []
        for i, scatter_tensor in enumerate(scatter_list):
            if idx_start_to_pad != 0 and i >= idx_start_to_pad:
                scatter_tensor = self._pad_tensor_dim_by_1(
                    scatter_tensor, tensor_dim
                )
            scatter_tensor = scatter_tensor.contiguous()
            to_scatter.append(CommTensor(scatter_tensor))

        # N.B.: the `tensor` below will be a CommTensor too due to CommTensor's
        # propagation rule: propagte wrapping until communication is called.
        # This is necessary in order to properly trigger CommTensor's dispatch
        # function for scatter_.
        tensor = torch.empty_like(to_scatter[my_coordinate])
        if src_for_dim == get_rank():
            scatter(
                tensor,
                scatter_list=to_scatter,
                src=src_for_dim,
                group=dim_group,
            )
        else:
            scatter(tensor, scatter_list=None, src=src_for_dim, group=dim_group)

        # resize to uneven size if needed
        if idx_start_to_pad != 0 and my_coordinate >= idx_start_to_pad:
            # tensor = tensor.narrow(tensor_dim, start=0, length=tensor.size(tensor_dim) - 1)
            tensor = self._unpad_tensor_dim_by_1(tensor, tensor_dim)
        return tensor

    def broadcast(
        self, tensor: torch.Tensor, mesh_dim: int = 0
    ) -> torch.Tensor:
        """
        broadcast the tensor to a device mesh dimension. We by default
        use the first rank of the mesh dimension as the source of truth, i.e
        for a 2d mesh [[0, 1], [2, 3]], if we broadcast on mesh_dim = 1, we will
        broadcast the tensor on rank 0 to rank 0/1, and tensor on rank 2
        to rank 2/3.

        Args:
            tensor (torch.Tensor): tensor to scatter.
            mesh_dim (int, optional): indicate which mesh dimension we want
                to scatter on, we by default choose the first rank on the
                mesh dimension as source of truth.

        Returns:
            A :class:`torch.Tensor` object
        """
        dim_group = self._dim_groups[mesh_dim]
        # src need to be global rank
        src_for_dim = 0
        if dim_group is not GroupMember.WORLD:
            src_for_dim = get_global_rank(dim_group, 0)

        # CommTensor does not change eager mode behavior. During tracing, it
        # makes sure communication result is properly waited before subsequent
        # read operations.
        to_broadcast = CommTensor(tensor.contiguous())
        broadcast(to_broadcast, src=src_for_dim, group=dim_group)
        return tensor

    def all_gather(
        self,
        tensor: torch.Tensor,
        output_shape: Sequence[int],
        mesh_dim: int = 0,
        tensor_dim: int = 0,
    ) -> torch.Tensor:
        """
        all_gather the tensor on each rank to a bigger output_tensor on a
        device mesh dimension.

        Args:
            tensor (torch.Tensor): tensor to be gathered on each rank.
            output_shape (Tuple[int, ...]): output shape of the all_gather call,
                this is needed because we need to know the proper size of each
                receving tensor on each rank in order to call dist.all_gather,
                as sometimes we have uneven sharding on the mesh dimension. We
                use torch.tensor_split semantics to construct the recv tensor
                and cat them to the output_shape.
            mesh_dim (int, optional): indicate which mesh dimension we want
                to scatter on, we by default choose the first rank on the
                mesh dimension as source of truth.
            tensor_dim (int, optional): indicate which tensor dimension we want
                to concat on after we gather list of tensors from all rank.

        Returns:
            A :class:`torch.Tensor` object
        """
        my_coordinate = self.get_coordinate_on_dim(mesh_dim)
        # TODO: what should happen if rank is not in the mesh?
        assert (
            my_coordinate is not None
        ), "Rank if not part of mesh"  # TODO: figure out behavior here

        num_chunks = self.size(mesh_dim)
<<<<<<< HEAD
        quot, rem = divmod(output_shape[tensor_dim], num_chunks)
        gathered_list = []
        for _ in range(num_chunks):
            recv_shape = list(output_shape)
            # create recv tensor with padded shape
            recv_shape[tensor_dim] = quot + (1 if rem > 0 else 0)
            gathered_list.append(
                CommTensor(
                    torch.empty(
                        recv_shape,
                        dtype=tensor.dtype,
                        layout=tensor.layout,
                        device=tensor.device,
                    )
                )
            )

        tensor = (
            self._pad_tensor_dim_by_1(tensor, tensor_dim)
            if rem != 0 and my_coordinate >= rem
            else tensor
        )
=======
        _, rem = divmod(output_shape[tensor_dim], num_chunks)
        assert rem == 0, "output_shape must be divisible by num_chunks"
        gathered_list = [
            CommTensor(torch.empty_like(tensor)) for _ in range(num_chunks)
        ]
>>>>>>> 4a8bbd3e

        dim_group = self._dim_groups[mesh_dim]
        # N.B. CommTensor does not change eager mode behavior. During tracing, it
        # makes sure communication result is properly waited before subsequent
        # read operations.
        # input tensor must be contiguous
        tensor = CommTensor(tensor.contiguous())
        all_gather(
            gathered_list,
            tensor,
            group=dim_group,
        )
<<<<<<< HEAD

        # resize to uneven size if needed
        if rem != 0:
            gathered_list = [
                self._unpad_tensor_dim_by_1(gathered_tensor, tensor_dim)
                if i >= rem
                else gathered_tensor
                for i, gathered_tensor in enumerate(gathered_list)
            ]
        return torch.cat(gathered_list, dim=tensor_dim)
=======
        return torch.cat(gathered_list, dim=tensor_dim)  # pyre-ignore[6]
>>>>>>> 4a8bbd3e

    # pyre-fixme[3]: Return type must be annotated.
    def all_reduce(
        self,
        tensor: torch.Tensor,
        op: ReduceOp = ReduceOp.SUM,  # type: ignore
        mesh_dim: int = 0,
    ):
        """
        all_reduce the tensor on each rank on a device mesh dimension, and
        return an output tensor on each rank after all_reduce.

        Args:
            tensor (torch.Tensor): tensor to be all_reduced on each rank.
            op (:class:`torch.distributed.distributed_c10d.ReduceOp, optional):
                the reduction op of all_reduce (i.e. ReduceOp.SUM)
            mesh_dim (int, optional): indicate which mesh dimension we want
                to reduce on.

        Returns:
            A :class:`torch.Tensor` object
        """
        dim_group = self._dim_groups[mesh_dim]
        # CommTensor does not change eager mode behavior. During tracing, it
        # makes sure communication result is properly waited before subsequent
        # read operations.
        if not tensor.is_contiguous():
            tensor = CommTensor(tensor.contiguous())
        else:
            tensor = CommTensor(tensor.clone())
        all_reduce(tensor, op=op, group=dim_group)
        return tensor

    # pyre-fixme[3]: Return type must be annotated.
    def reduce_scatter(
        self,
        input: torch.Tensor,
        op: ReduceOp = ReduceOp.SUM,  # type: ignore
        mesh_dim: int = 0,
        tensor_dim: int = 0,
    ):
        """
        reduce_scattter the tensor on each rank on a device mesh dimension, and
        return an output tensor that's scattered to each rank after reduce.

        Args:
            input (torch.Tensor): tensor to be reduced and scattered on each rank.
            op (:class:`torch.distributed.distributed_c10d.ReduceOp, optional):
                the reduction op of reduce_scatter (i.e. ReduceOp.SUM)
            mesh_dim (int, optional): indicate which mesh dimension we want
                to scatter on.
            tensor_dim (int, optional): indicate which tensor dimension we want
                to scatter after the reduction.

        Returns:
            A :class:`torch.Tensor` object
        """
        my_coordinate = self.get_coordinate_on_dim(mesh_dim)
        # TODO: what should happen if rank is not in the mesh?
        assert (
            my_coordinate is not None
        ), "Rank if not part of mesh"  # TODO: figure out behavior here

        num_chunks = self.size(mesh_dim)
        if self._backend == "nccl":
            input_list = list(input.tensor_split(num_chunks, dim=tensor_dim))
            # gloo does not support uneven scattering, nccl supports it, but it
            # might be slow compare to even size collective, we need to pad tensor
            # before really calling scatter, and unpad/narrow it after the collective
            # TODO: consider if we should remove this logic once ProcessGroupGloo
            # suupport uneven list, and collective perfomance on par
            idx_start_to_pad = input.size(tensor_dim) % num_chunks
            to_scatter = []
            for i, scatter_tensor in enumerate(input_list):
                if idx_start_to_pad != 0 and i >= idx_start_to_pad:
                    scatter_tensor = self._pad_tensor_dim_by_1(
                        scatter_tensor, tensor_dim
                    )
                scatter_tensor = scatter_tensor.contiguous()
                to_scatter.append(CommTensor(scatter_tensor))

            output = torch.empty_like(to_scatter[my_coordinate])
            dim_group = self._dim_groups[mesh_dim]
            reduce_scatter(output, to_scatter, op=op, group=dim_group)

            # resize to uneven size if needed
            if idx_start_to_pad != 0 and my_coordinate >= idx_start_to_pad:
                # tensor = tensor.narrow(tensor_dim, start=0, length=tensor.size(tensor_dim) - 1)
                output = self._unpad_tensor_dim_by_1(output, tensor_dim)

            return output
        elif self._backend == "gloo":
            # it's gloo, which does not have reduce_scatter
            # we have to do all_reduce + scatter
            # warnings.warn(
            #     "ProcessGroupGloo does not support reduce_scatter, falling back with all reduce!"
            # )
            reduced_tensor = self.all_reduce(input, op=op, mesh_dim=mesh_dim)
            chunks = reduced_tensor.tensor_split(num_chunks, dim=tensor_dim)
            return chunks[my_coordinate]
        else:
            raise RuntimeError(
                f"backend {self._backend} does not support reduce_scatter!"
            )<|MERGE_RESOLUTION|>--- conflicted
+++ resolved
@@ -400,7 +400,6 @@
         ), "Rank if not part of mesh"  # TODO: figure out behavior here
 
         num_chunks = self.size(mesh_dim)
-<<<<<<< HEAD
         quot, rem = divmod(output_shape[tensor_dim], num_chunks)
         gathered_list = []
         for _ in range(num_chunks):
@@ -423,13 +422,6 @@
             if rem != 0 and my_coordinate >= rem
             else tensor
         )
-=======
-        _, rem = divmod(output_shape[tensor_dim], num_chunks)
-        assert rem == 0, "output_shape must be divisible by num_chunks"
-        gathered_list = [
-            CommTensor(torch.empty_like(tensor)) for _ in range(num_chunks)
-        ]
->>>>>>> 4a8bbd3e
 
         dim_group = self._dim_groups[mesh_dim]
         # N.B. CommTensor does not change eager mode behavior. During tracing, it
@@ -442,7 +434,6 @@
             tensor,
             group=dim_group,
         )
-<<<<<<< HEAD
 
         # resize to uneven size if needed
         if rem != 0:
@@ -453,9 +444,6 @@
                 for i, gathered_tensor in enumerate(gathered_list)
             ]
         return torch.cat(gathered_list, dim=tensor_dim)
-=======
-        return torch.cat(gathered_list, dim=tensor_dim)  # pyre-ignore[6]
->>>>>>> 4a8bbd3e
 
     # pyre-fixme[3]: Return type must be annotated.
     def all_reduce(
