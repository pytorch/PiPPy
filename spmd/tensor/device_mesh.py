# Copyright (c) Meta Platforms, Inc. and affiliates
import warnings
from typing import List, Optional, Iterable, Sequence
import torch
<<<<<<< HEAD
=======
import torch.nn.functional as F
>>>>>>> 6d2e9942
from torch.distributed._spmd.comm_tensor import CommTensor
from torch.distributed.distributed_c10d import (
    all_gather,
    all_reduce,
    broadcast,
    get_rank,
    get_world_size,
    get_global_rank,
    ReduceOp,
    GroupMember,
    scatter,
    _get_default_group,
    reduce_scatter,
    new_group,
    ProcessGroup,
)

_global_device_mesh: Optional["DeviceMesh"] = None


def get_global_device_mesh() -> "DeviceMesh":
    global _global_device_mesh
    assert (
        _global_device_mesh is not None
    ), "Could not get a default device mesh!"
    return _global_device_mesh


def set_global_device_mesh(mesh: Optional["DeviceMesh"]) -> None:
    global _global_device_mesh
    _global_device_mesh = mesh


class DeviceMesh(object):
    """
    DeviceMesh represents a mesh of devices, where layout of devices could be
    represented as a n-d dimension array, and each value of the n-d dimensional
    array is the global id of the default process group ranks.

    DeviceMesh could be used to describe the layout of devices across the cluster,
    and serves as a proxy for communication among the device lists within the cluster.

    We use the default ProcessGroup in this DeviceMesh class to implement proper
    communications. Note that we also add collective wrappers in this class. This is
    used to decouple detailed communication backend with the underlying
    DTensor implementation.

    DeviceMesh can be used as a context manager.
    Args:
        device_type (str): device type of the mesh. Currently supports: cpu, cuda.
        mesh (ndarray): could be a multi-dimension array or an integer tensor that
            describes the layout of devices, the ids are global ids of the
            default process group.
        dim_groups (List[ProcessGroup], optional): The ProcessGroup used per mesh
            dimension.

    Returns:
        A :class:`DeviceMesh` object

    Example (2 host with 4 GPUs each):
        ```
        # The following program runs on each process/rank in SPMD manner.
        # initialized default world
        torch.distributed.init_process_group(backend="nccl", world_size=8)
        # initialize device mesh as (2, 4) to represent the topology
        # of cross-host(dim 0), and within-host (dim 1)
        mesh = DeviceMesh(device_type="cuda",
                          mesh=[
                            [0, 1, 2, 3],
                            [4, 5, 6, 7]
                          ])
        ```
        A reduction over the first dimension of mesh will reduce across
        columns (0, 4), .. and (3, 7), a reduction over the second dimension
        of mesh reduces across rows (0, 1, 2, 3) and (4, 5, 6, 7)

    """

    device_type: str
    mesh: torch.Tensor
    _backend: str

    def __init__(
        self,
        device_type: str,
        mesh: Iterable[Sequence[int]],
        dim_groups: Optional[List[ProcessGroup]] = None,
    ) -> None:
        self.device_type = device_type
        self.mesh = (
            mesh.detach()
            if isinstance(mesh, torch.Tensor)
            else torch.tensor(mesh, dtype=torch.int)
        )
        default_pg = _get_default_group()
        self._backend = default_pg._get_backend_name()
        # TODO: if user want to pass pg_options, offer a way to do it
        # check default pg backend, should support device_type
        if device_type == "cpu":
            assert (
                self._backend == "gloo"
            ), f"ProcessGroup backend: {self._backend} not supporting CPU!"
        elif device_type == "cuda":
            if self._backend == "gloo":
                warnings.warn(
                    "We recommend using nccl backend for cuda device type, gloo backend might only have partial support!"
                )
            assert self._backend == "gloo" or self._backend == "nccl"
        else:
            raise RuntimeError(
                f"DeviceMesh only support cpu or cuda device type, but got {device_type}"
            )

        world_size = get_world_size()
        if self.mesh.numel() > world_size:
            raise RuntimeError(
                f"Mesh should not be bigger than default world size, but found {self.mesh.numel()} ranks!"
            )

        unique_mesh_values = self.mesh.unique(sorted=True)
        if unique_mesh_values.numel() != self.mesh.numel():
            raise RuntimeError(
                f"DeviceMesh cannot have duplicate values, but found {self.mesh.tolist()}"
            )

        # coordinates of this rank on the mesh
        rank_coords = (self.mesh == get_rank()).nonzero()
        assert rank_coords.size(0) in (0, 1)
        self._coordinate_on_dim: Optional[List[int]] = (
            rank_coords[0].tolist() if rank_coords.size(0) > 0 else None
        )

        # groups created by dimension, each dimension should have exact
        # one valid process group per rank
        self._dim_groups: List[ProcessGroup] = []
        if dim_groups is not None:
            # if user hand creating dimension based groups
            # we just take it and use it for communication
            if not isinstance(dim_groups, list):
                raise RuntimeError(
                    "dim_groups expected to be Optional[List[ProcessGroup]]"
                )

            for group in dim_groups:
                if not isinstance(group, ProcessGroup):
                    raise RuntimeError(
                        f"found object in dim_groups that is not a ProcessGroup: {group}"
                    )

            if self.get_rank() in self.mesh:
                if len(dim_groups) != self.mesh.ndim:
                    raise RuntimeError(
                        f"length of dim_groups ({len(dim_groups)}) expected to be equal to mesh.ndim ({self.mesh.ndim})"
                    )
            else:
                if len(dim_groups) != 0:
                    raise RuntimeError(
                        f"length of dim_groups ({len(dim_groups)}) expected to be equal to 0 on rank {self.get_rank()} for mesh {self.mesh}"
                    )

            self._dim_groups = dim_groups
            return

        if self.mesh.ndim == 1 and unique_mesh_values[-1] == world_size - 1:
            # if the mesh is the same as world_pg, we just append the default
            # pg to the first dim goups, as new_group cannot have the exact
            # same ranks as world
            self._dim_groups.append(default_pg)
        else:
            # create sub pgs base on the mesh argument specified
            # handle multi-dim mesh, create subgroups by
            # looping over the pg_ranks_by_dim for each dim
            for dim in range(self.mesh.ndim):
                # swap the current dim to the last dim
                # then reshape to flatten out other dims
                pg_ranks_by_dim = self.mesh.swapdims(-1, dim).reshape(
                    -1, self.mesh.size(dim)
                )

                # multi-dim mesh, create subgroups by
                # looping over the pg_ranks for each dim
                # and append the groups
                for dim_mesh in pg_ranks_by_dim:
                    subgroup_ranks = dim_mesh.tolist()
                    # call new_group regardless of the current rank in the
                    # pg or not, it's required that all ranks participate
                    # in subgroup construction
                    new_subgroup = new_group(
                        ranks=subgroup_ranks, backend=self._backend
                    )
                    # only add to dim_groups if the current rank in the subgroup
                    if self.get_rank() in subgroup_ranks:
                        if len(self._dim_groups) > dim:
                            raise RuntimeError(
                                f"Each device mesh dimension should get only one process group, but got {self.get_rank} in {subgroup_ranks}!"
                            )
                        self._dim_groups.append(new_subgroup)

    def __enter__(self) -> "DeviceMesh":
        # set global device_mesh to this instance
        set_global_device_mesh(self)
        return self

    # pyre-fixme[2]: Parameter must be annotated.
    def __exit__(self, exc_type, exc_value, exc_traceback) -> None:
        # unset global device mesh
        set_global_device_mesh(None)

    def __repr__(self) -> str:
        return f"DeviceMesh:({self.mesh.tolist()})"

    def __eq__(self, other: object) -> bool:
        if not isinstance(other, DeviceMesh):
            return False
        if id(self) == id(other):
            return True
        return self.mesh.equal(other.mesh)

    def get_dim_groups(self) -> List[ProcessGroup]:
        return self._dim_groups

    # pyre-fixme[3]: Return type must be annotated.
    def size(self, dim: int = 0):
        return self.mesh.size(dim)

    @property
    def ndim(self) -> int:
        return self.mesh.ndim

    def backend(self) -> str:
        return self._backend

    def get_rank(self) -> int:
        return get_rank()

    def get_coordinate_on_dim(self, dim: int) -> Optional[int]:
        """
        Return the relative index of this rank relative to a given
        dimension of the mesh. If this rank is not part of the mesh, return None.
        """
        return self._coordinate_on_dim[dim] if self._coordinate_on_dim else None

    def _pad_tensor_dim_by_1(
        self, tensor: torch.Tensor, dim: int
    ) -> torch.Tensor:
        pad = [0, 0] * (tensor.ndim - dim)
        pad[-1] = 1
        return F.pad(tensor, pad)

    def _unpad_tensor_dim_by_1(
        self, tensor: torch.Tensor, dim: int
    ) -> torch.Tensor:
        return tensor.narrow(dim, start=0, length=tensor.size(dim) - 1)

    def scatter(
        self,
        tensor_to_scatter: torch.Tensor,
        mesh_dim: int = 0,
        tensor_dim: int = 0,
    ) -> torch.Tensor:
        """
        scatter a big tensor to a device mesh dimension. We by default
        use the first rank of the mesh dimension as the source of truth, i.e
        for a 2d mesh [[0, 1], [2, 3]], if we scatter on mesh_dim = 1, we will
        scatter the tensor splitted on rank 0 to rank 0/1, and tensor splitted
        on rank 2 to rank 2/3.

        Args:
            tensor_to_scatter (torch.Tensor): the tensor to be scattered.
            mesh_dim (int, optional): indicate which mesh dimension we want
                to scatter on, we by default choose the first rank on the
                mesh dimension as source of truth.
            tensor_dim (int, optional): indicate which tensor dimension we want
                to split the `tensor_to_scatter` before scattering.

        Returns:
            A :class:`torch.Tensor` object
        """
<<<<<<< HEAD
        # CommTensor does not change eager mode behavior. During tracing, it
        # makes sure communication result is properly waited before subsequent
        # read operations.
        to_scatter = [
            CommTensor(tensor.contiguous()) for tensor in scatter_list
        ]
=======
        my_coordinate = self.get_coordinate_on_dim(mesh_dim)
        # TODO: what should happen if rank is not in the mesh?
        assert (
            my_coordinate is not None
        ), "Rank if not part of mesh"  # TODO: figure out behavior here

        num_chunks = self.size(mesh_dim)
>>>>>>> 6d2e9942
        dim_group = self._dim_groups[mesh_dim]
        # src need to be global rank
        src_for_dim = 0
        if dim_group is not GroupMember.WORLD:
            src_for_dim = get_global_rank(dim_group, 0)
<<<<<<< HEAD
=======

        scatter_list = list(
            tensor_to_scatter.tensor_split(num_chunks, dim=tensor_dim)
        )
        # gloo does not support uneven scattering, nccl supports it, but it
        # might be slow compared to even size collective, we need to pad tensor
        # before really calling scatter, and unpad/narrow it after the collective
        # TODO: consider if we should remove this logic once ProcessGroupGloo
        # suupport uneven list, and collective perfomance on par
        idx_start_to_pad = tensor_to_scatter.size(tensor_dim) % num_chunks
        to_scatter = []
        for i, scatter_tensor in enumerate(scatter_list):
            if idx_start_to_pad != 0 and i >= idx_start_to_pad:
                scatter_tensor = self._pad_tensor_dim_by_1(
                    scatter_tensor, tensor_dim
                )
            scatter_tensor = scatter_tensor.contiguous()
            to_scatter.append(CommTensor(scatter_tensor))

>>>>>>> 6d2e9942
        # N.B.: the `tensor` below will be a CommTensor too due to CommTensor's
        # propagation rule: propagte wrapping until communication is called.
        # This is necessary in order to properly trigger CommTensor's dispatch
        # function for scatter_.
<<<<<<< HEAD
        tensor = torch.empty_like(to_scatter[0])
=======
        tensor = torch.empty_like(to_scatter[my_coordinate])
>>>>>>> 6d2e9942
        if src_for_dim == get_rank():
            scatter(
                tensor,
                scatter_list=to_scatter,
                src=src_for_dim,
                group=dim_group,
            )
        else:
            scatter(tensor, scatter_list=None, src=src_for_dim, group=dim_group)

        # resize to uneven size if needed
        if idx_start_to_pad != 0 and my_coordinate >= idx_start_to_pad:
            # tensor = tensor.narrow(tensor_dim, start=0, length=tensor.size(tensor_dim) - 1)
            tensor = self._unpad_tensor_dim_by_1(tensor, tensor_dim)
        return tensor

    def broadcast(
        self, tensor: torch.Tensor, mesh_dim: int = 0
    ) -> torch.Tensor:
        """
        broadcast the tensor to a device mesh dimension. We by default
        use the first rank of the mesh dimension as the source of truth, i.e
        for a 2d mesh [[0, 1], [2, 3]], if we broadcast on mesh_dim = 1, we will
        broadcast the tensor on rank 0 to rank 0/1, and tensor on rank 2
        to rank 2/3.

        Args:
            tensor (torch.Tensor): tensor to scatter.
            mesh_dim (int, optional): indicate which mesh dimension we want
                to scatter on, we by default choose the first rank on the
                mesh dimension as source of truth.

        Returns:
            A :class:`torch.Tensor` object
        """
        dim_group = self._dim_groups[mesh_dim]
        # src need to be global rank
        src_for_dim = 0
        if dim_group is not GroupMember.WORLD:
            src_for_dim = get_global_rank(dim_group, 0)

        # CommTensor does not change eager mode behavior. During tracing, it
        # makes sure communication result is properly waited before subsequent
        # read operations.
<<<<<<< HEAD
        return broadcast(
            CommTensor(tensor.contiguous()), src=src_for_dim, group=dim_group
        )

    # pyre-fixme[3]: Return type must be annotated.
    def all_gather(self, tensor: torch.Tensor, mesh_dim: int = 0):
        dim_group = self._dim_groups[mesh_dim]
        # CommTensor does not change eager mode behavior. During tracing, it
        # makes sure communication result is properly waited before subsequent
        # read operations.
        return all_gather(CommTensor(tensor), group=dim_group)
=======
        if not tensor.is_contiguous():
            tensor = CommTensor(tensor.contiguous())
        else:
            tensor = CommTensor(tensor.clone())
        broadcast(tensor, src=src_for_dim, group=dim_group)
        return tensor
>>>>>>> 6d2e9942

    def all_gather(
        self,
        tensor: torch.Tensor,
        output_shape: Sequence[int],
        mesh_dim: int = 0,
        tensor_dim: int = 0,
    ) -> torch.Tensor:
        """
        all_gather the tensor on each rank to a bigger output_tensor on a
        device mesh dimension.

        Args:
            tensor (torch.Tensor): tensor to be gathered on each rank.
            output_shape (Tuple[int, ...]): output shape of the all_gather call,
                this is needed because we need to know the proper size of each
                receving tensor on each rank in order to call dist.all_gather,
                as sometimes we have uneven sharding on the mesh dimension. We
                use torch.tensor_split semantics to construct the recv tensor
                and cat them to the output_shape.
            mesh_dim (int, optional): indicate which mesh dimension we want
                to scatter on, we by default choose the first rank on the
                mesh dimension as source of truth.
            tensor_dim (int, optional): indicate which tensor dimension we want
                to concat on after we gather list of tensors from all rank.

        Returns:
            A :class:`torch.Tensor` object
        """
        num_chunks = self.size(mesh_dim)
        _, rem = divmod(output_shape[tensor_dim], num_chunks)
        assert rem == 0, "output_shape must be divisible by num_chunks"
        input_tensor = tensor.contiguous()
        gathered_list = [
            CommTensor(torch.empty_like(input_tensor))
            for _ in range(num_chunks)
        ]

        dim_group = self._dim_groups[mesh_dim]
        # N.B. CommTensor does not change eager mode behavior. During tracing, it
        # makes sure communication result is properly waited before subsequent
        # read operations.
        # input tensor must be contiguous
        all_gather(
            gathered_list,
            CommTensor(input_tensor),
            group=dim_group,
        )
        return torch.cat(gathered_list, dim=tensor_dim)  # type: ignore

    def all_reduce(
        self,
        tensor: torch.Tensor,
        op: ReduceOp = ReduceOp.SUM,  # type: ignore
        mesh_dim: int = 0,
    ) -> torch.Tensor:
        """
        all_reduce the tensor on each rank on a device mesh dimension, and
        return an output tensor on each rank after all_reduce.

        Args:
            input (torch.Tensor): tensor to be all_reduced on each rank.
            op (:class:`torch.distributed.distributed_c10d.ReduceOp, optional):
                the reduction op of all_reduce (i.e. ReduceOp.SUM)
            mesh_dim (int, optional): indicate which mesh dimension we want
                to reduce on.

        Returns:
            A :class:`torch.Tensor` object
        """
        dim_group = self._dim_groups[mesh_dim]
        # CommTensor does not change eager mode behavior. During tracing, it
        # makes sure communication result is properly waited before subsequent
        # read operations.
<<<<<<< HEAD
        return all_reduce(CommTensor(tensor), op=op, group=dim_group)
=======
        if not tensor.is_contiguous():
            tensor = CommTensor(tensor.contiguous())
        else:
            tensor = CommTensor(tensor.clone())
        all_reduce(tensor, op=op, group=dim_group)
        return tensor
>>>>>>> 6d2e9942

    def reduce_scatter(
        self,
        input: torch.Tensor,
        op: ReduceOp = ReduceOp.SUM,  # type: ignore
        mesh_dim: int = 0,
        tensor_dim: int = 0,
    ) -> torch.Tensor:
        """
        reduce_scattter the tensor on each rank on a device mesh dimension, and
        return an output tensor that's scattered to each rank after reduce.

        Args:
            input (torch.Tensor): tensor to be reduced and scattered on each rank.
            op (:class:`torch.distributed.distributed_c10d.ReduceOp, optional):
                the reduction op of reduce_scatter (i.e. ReduceOp.SUM)
            mesh_dim (int, optional): indicate which mesh dimension we want
                to scatter on.
            tensor_dim (int, optional): indicate which tensor dimension we want
                to scatter after the reduction.

        Returns:
            A :class:`torch.Tensor` object
        """
        my_coordinate = self.get_coordinate_on_dim(mesh_dim)
        # TODO: what should happen if rank is not in the mesh?
        assert (
            my_coordinate is not None
        ), "Rank if not part of mesh"  # TODO: figure out behavior here

        num_chunks = self.size(mesh_dim)
        if self._backend == "nccl":
            input_list = list(input.tensor_split(num_chunks, dim=tensor_dim))
            # gloo does not support uneven scattering, nccl supports it, but it
            # might be slow compared to even size collective, we need to pad tensor
            # before really calling scatter, and unpad/narrow it after the collective
            # TODO: consider if we should remove this logic once ProcessGroupGloo
            # suupport uneven list, and collective perfomance on par
            idx_start_to_pad = input.size(tensor_dim) % num_chunks
            to_scatter = []
            for i, scatter_tensor in enumerate(input_list):
                if idx_start_to_pad != 0 and i >= idx_start_to_pad:
                    scatter_tensor = self._pad_tensor_dim_by_1(
                        scatter_tensor, tensor_dim
                    )
                scatter_tensor = scatter_tensor.contiguous()
                to_scatter.append(CommTensor(scatter_tensor))

            output = torch.empty_like(to_scatter[my_coordinate])
            dim_group = self._dim_groups[mesh_dim]
            reduce_scatter(output, to_scatter, op=op, group=dim_group)

            # resize to uneven size if needed
            if idx_start_to_pad != 0 and my_coordinate >= idx_start_to_pad:
                # tensor = tensor.narrow(tensor_dim, start=0, length=tensor.size(tensor_dim) - 1)
                output = self._unpad_tensor_dim_by_1(output, tensor_dim)

            return output
        elif self._backend == "gloo":
            # it's gloo, which does not have reduce_scatter
            # we have to do all_reduce + scatter
            warnings.warn(
                "ProcessGroupGloo does not support reduce_scatter, falling back with all reduce!"
            )
            reduced_tensor = self.all_reduce(input, op=op, mesh_dim=mesh_dim)
            chunks = reduced_tensor.tensor_split(num_chunks, dim=tensor_dim)
            return chunks[my_coordinate]
        else:
            raise RuntimeError(
                f"backend {self._backend} does not support reduce_scatter!"
            )<|MERGE_RESOLUTION|>--- conflicted
+++ resolved
@@ -2,10 +2,7 @@
 import warnings
 from typing import List, Optional, Iterable, Sequence
 import torch
-<<<<<<< HEAD
-=======
 import torch.nn.functional as F
->>>>>>> 6d2e9942
 from torch.distributed._spmd.comm_tensor import CommTensor
 from torch.distributed.distributed_c10d import (
     all_gather,
@@ -284,14 +281,6 @@
         Returns:
             A :class:`torch.Tensor` object
         """
-<<<<<<< HEAD
-        # CommTensor does not change eager mode behavior. During tracing, it
-        # makes sure communication result is properly waited before subsequent
-        # read operations.
-        to_scatter = [
-            CommTensor(tensor.contiguous()) for tensor in scatter_list
-        ]
-=======
         my_coordinate = self.get_coordinate_on_dim(mesh_dim)
         # TODO: what should happen if rank is not in the mesh?
         assert (
@@ -299,14 +288,11 @@
         ), "Rank if not part of mesh"  # TODO: figure out behavior here
 
         num_chunks = self.size(mesh_dim)
->>>>>>> 6d2e9942
         dim_group = self._dim_groups[mesh_dim]
         # src need to be global rank
         src_for_dim = 0
         if dim_group is not GroupMember.WORLD:
             src_for_dim = get_global_rank(dim_group, 0)
-<<<<<<< HEAD
-=======
 
         scatter_list = list(
             tensor_to_scatter.tensor_split(num_chunks, dim=tensor_dim)
@@ -326,16 +312,11 @@
             scatter_tensor = scatter_tensor.contiguous()
             to_scatter.append(CommTensor(scatter_tensor))
 
->>>>>>> 6d2e9942
         # N.B.: the `tensor` below will be a CommTensor too due to CommTensor's
         # propagation rule: propagte wrapping until communication is called.
         # This is necessary in order to properly trigger CommTensor's dispatch
         # function for scatter_.
-<<<<<<< HEAD
-        tensor = torch.empty_like(to_scatter[0])
-=======
         tensor = torch.empty_like(to_scatter[my_coordinate])
->>>>>>> 6d2e9942
         if src_for_dim == get_rank():
             scatter(
                 tensor,
@@ -380,26 +361,12 @@
         # CommTensor does not change eager mode behavior. During tracing, it
         # makes sure communication result is properly waited before subsequent
         # read operations.
-<<<<<<< HEAD
-        return broadcast(
-            CommTensor(tensor.contiguous()), src=src_for_dim, group=dim_group
-        )
-
-    # pyre-fixme[3]: Return type must be annotated.
-    def all_gather(self, tensor: torch.Tensor, mesh_dim: int = 0):
-        dim_group = self._dim_groups[mesh_dim]
-        # CommTensor does not change eager mode behavior. During tracing, it
-        # makes sure communication result is properly waited before subsequent
-        # read operations.
-        return all_gather(CommTensor(tensor), group=dim_group)
-=======
         if not tensor.is_contiguous():
             tensor = CommTensor(tensor.contiguous())
         else:
             tensor = CommTensor(tensor.clone())
         broadcast(tensor, src=src_for_dim, group=dim_group)
         return tensor
->>>>>>> 6d2e9942
 
     def all_gather(
         self,
@@ -474,16 +441,12 @@
         # CommTensor does not change eager mode behavior. During tracing, it
         # makes sure communication result is properly waited before subsequent
         # read operations.
-<<<<<<< HEAD
-        return all_reduce(CommTensor(tensor), op=op, group=dim_group)
-=======
         if not tensor.is_contiguous():
             tensor = CommTensor(tensor.contiguous())
         else:
             tensor = CommTensor(tensor.clone())
         all_reduce(tensor, op=op, group=dim_group)
         return tensor
->>>>>>> 6d2e9942
 
     def reduce_scatter(
         self,
