--- conflicted
+++ resolved
@@ -1,6 +1,7 @@
 # Copyright (c) Meta Platforms, Inc. and affiliates
+from asyncio import gather
 import warnings
-from typing import List, Optional, Iterable, Sequence
+from typing import List, Optional, Iterable, Sequence, Tuple
 import torch
 from torch.distributed._spmd.comm_tensor import CommTensor
 from torch.distributed.distributed_c10d import (
@@ -287,7 +288,9 @@
         # CommTensor does not change eager mode behavior. During tracing, it
         # makes sure communication result is properly waited before subsequent
         # read operations.
-        to_scatter = [CommTensor(tensor.contiguous()) for tensor in scatter_list]
+        to_scatter = [
+            CommTensor(tensor.contiguous()) for tensor in scatter_list
+        ]
         dim_group = self._dim_groups[mesh_dim]
         # src need to be global rank
         src_for_dim = 0
@@ -338,28 +341,14 @@
         # CommTensor does not change eager mode behavior. During tracing, it
         # makes sure communication result is properly waited before subsequent
         # read operations.
-<<<<<<< HEAD
         to_broadcast = CommTensor(tensor.contiguous())
         broadcast(to_broadcast, src=src_for_dim, group=dim_group)
         return tensor
-=======
-        return broadcast(
-            CommTensor(tensor.contiguous()), src=src_for_dim, group=dim_group
-        )
-
-    # pyre-fixme[3]: Return type must be annotated.
-    def all_gather(self, tensor: torch.Tensor, mesh_dim: int = 0):
-        dim_group = self._dim_groups[mesh_dim]
-        # CommTensor does not change eager mode behavior. During tracing, it
-        # makes sure communication result is properly waited before subsequent
-        # read operations.
-        return all_gather(CommTensor(tensor.contiguous()), group=dim_group)
->>>>>>> 17c98cab
 
     def all_gather(
         self,
-        output_tensor: torch.Tensor,
         tensor: torch.Tensor,
+        output_shape: Tuple[int, ...],
         mesh_dim: int = 0,
         tensor_dim: int = 0,
     ) -> torch.Tensor:
@@ -382,10 +371,9 @@
             A :class:`torch.Tensor` object
         """
         num_chunks = self.size(mesh_dim)
-        split_list = list(
-            output_tensor.tensor_split(num_chunks, dim=tensor_dim)
-        )
-        gathered_list = [tensor.contiguous() for tensor in split_list]
+        _, rem = divmod(output_shape[tensor_dim], num_chunks)
+        assert rem == 0, "output_shape must be divisible by num_chunks"
+        gathered_list = [CommTensor(torch.empty_like(tensor)) for _ in range(num_chunks)]
 
         dim_group = self._dim_groups[mesh_dim]
         # N.B. CommTensor does not change eager mode behavior. During tracing, it
@@ -398,7 +386,7 @@
             tensor,
             group=dim_group,
         )
-        return output_tensor
+        return torch.cat(gathered_list, dim=tensor_dim)
 
     # pyre-fixme[3]: Return type must be annotated.
     def all_reduce(
@@ -425,18 +413,12 @@
         # CommTensor does not change eager mode behavior. During tracing, it
         # makes sure communication result is properly waited before subsequent
         # read operations.
-<<<<<<< HEAD
         if not tensor.is_contiguous():
             tensor = CommTensor(tensor.contiguous())
         else:
             tensor = CommTensor(tensor.clone())
         all_reduce(tensor, op=op, group=dim_group)
         return tensor
-=======
-        return all_reduce(
-            CommTensor(tensor.contiguous()), op=op, group=dim_group
-        )
->>>>>>> 17c98cab
 
     # pyre-fixme[3]: Return type must be annotated.
     def reduce_scatter(
