--- conflicted
+++ resolved
@@ -3,6 +3,7 @@
 import warnings
 from typing import List, Optional, Iterable, Sequence, Tuple
 import torch
+import torch.nn.functional as F
 from torch.distributed._spmd.comm_tensor import CommTensor
 from torch.distributed.distributed_c10d import (
     all_gather,
@@ -245,6 +246,14 @@
         """
         return self._coordinate_on_dim[dim] if self._coordinate_on_dim else None
 
+    def _pad_tensor_dim_by_1(self, tensor, dim):
+        pad = [0, 0] * (tensor.ndim - dim)
+        pad[-1] = 1
+        return F.pad(tensor, pad)
+
+    def _unpad_tensor_dim_by_1(self, tensor, dim):
+        return tensor.narrow(dim, start=0, length=tensor.size(dim) - 1)
+
     def scatter(
         self,
         tensor_to_scatter: torch.Tensor,
@@ -276,25 +285,6 @@
         ), "Rank if not part of mesh"  # TODO: figure out behavior here
 
         num_chunks = self.size(mesh_dim)
-<<<<<<< HEAD
-=======
-        # TODO: handle uneven shard sizes
-        assert tensor_to_scatter.size(tensor_dim) % num_chunks == 0, (
-            f"Only support chunk sharding evenly now, but tensor got "
-            f"dimension {tensor_dim} of size {tensor_to_scatter.size(tensor_dim)}, "
-            f"which does not divide number of shards {num_chunks}."
-        )
-
-        scatter_list = list(
-            tensor_to_scatter.tensor_split(num_chunks, dim=tensor_dim)
-        )
-        # CommTensor does not change eager mode behavior. During tracing, it
-        # makes sure communication result is properly waited before subsequent
-        # read operations.
-        to_scatter = [
-            CommTensor(tensor.contiguous()) for tensor in scatter_list
-        ]
->>>>>>> 10ae7df6
         dim_group = self._dim_groups[mesh_dim]
         # src need to be global rank
         src_for_dim = 0
@@ -304,60 +294,41 @@
         scatter_list = list(
             tensor_to_scatter.tensor_split(num_chunks, dim=tensor_dim)
         )
-        if self._backend == "gloo":
-            # gloo does not support uneven scattering, we need to resize tensor
-            # before really calling scatter, the first shape is always bigger
-            # TODO: remove this logic once ProcessGroupGloo suupport uneven list
-            scatter_shape = scatter_list[0].shape
-            my_rank_shape = scatter_list[my_coordinate].shape
-            to_scatter = []
-            for scatter_tensor in scatter_list:
-                scatter_tensor = scatter_tensor.contiguous()
-                if scatter_tensor.shape != scatter_shape:
-                    scatter_tensor.resize_(scatter_shape)
-                to_scatter.append(scatter_tensor)
-
-            # N.B.: the `tensor` below will be a CommTensor too due to CommTensor's
-            # propagation rule: propagte wrapping until communication is called.
-            # This is necessary in order to properly trigger CommTensor's dispatch
-            # function for scatter_.
-            tensor = torch.empty_like(to_scatter[my_coordinate])
-            if src_for_dim == get_rank():
-                scatter(
-                    tensor,
-                    scatter_list=to_scatter,
-                    src=src_for_dim,
-                    group=dim_group,
-                )
-            else:
-                scatter(
-                    tensor, scatter_list=None, src=src_for_dim, group=dim_group
-                )
-
-            # resize to uneven size if needed
-            if my_rank_shape != tensor.shape:
-                tensor.resize_(my_rank_shape)
-            return tensor
-        elif self._backend == "nccl":
-            to_scatter = [tensor.contiguous() for tensor in scatter_list]
-
-            tensor = torch.empty_like(to_scatter[my_coordinate])
-            if src_for_dim == get_rank():
-                scatter(
-                    tensor,
-                    scatter_list=to_scatter,
-                    src=src_for_dim,
-                    group=dim_group,
-                )
-            else:
-                scatter(
-                    tensor, scatter_list=None, src=src_for_dim, group=dim_group
-                )
-            return tensor
+        # gloo does not support uneven scattering, nccl supports it, but it
+        # might be slow compare to even size collective, we need to pad tensor
+        # before really calling scatter, and unpad/narrow it after the collective
+        # TODO: consider if we should remove this logic once ProcessGroupGloo
+        # suupport uneven list, and collective perfomance on par
+        idx_start_to_pad = tensor_to_scatter.size(tensor_dim) % num_chunks
+        to_scatter = []
+        for i, scatter_tensor in enumerate(scatter_list):
+            if idx_start_to_pad != 0 and i >= idx_start_to_pad:
+                scatter_tensor = self._pad_tensor_dim_by_1(scatter_tensor, tensor_dim)
+            scatter_tensor = scatter_tensor.contiguous()
+            to_scatter.append(CommTensor(scatter_tensor))
+                
+        # N.B.: the `tensor` below will be a CommTensor too due to CommTensor's
+        # propagation rule: propagte wrapping until communication is called.
+        # This is necessary in order to properly trigger CommTensor's dispatch
+        # function for scatter_.
+        tensor = torch.empty_like(to_scatter[my_coordinate])
+        if src_for_dim == get_rank():
+            scatter(
+                tensor,
+                scatter_list=to_scatter,
+                src=src_for_dim,
+                group=dim_group,
+            )
         else:
-            raise RuntimeError(
-                f"backend {self._backend} not supporting scatter!"
+            scatter(
+                tensor, scatter_list=None, src=src_for_dim, group=dim_group
             )
+
+        # resize to uneven size if needed
+        if idx_start_to_pad != 0 and my_coordinate >= idx_start_to_pad:
+            # tensor = tensor.narrow(tensor_dim, start=0, length=tensor.size(tensor_dim) - 1)
+            tensor = self._unpad_tensor_dim_by_1(tensor, tensor_dim)
+        return tensor
 
     def broadcast(
         self, tensor: torch.Tensor, mesh_dim: int = 0
