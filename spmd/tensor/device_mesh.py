# Copyright (c) Meta Platforms, Inc. and affiliates
import warnings
from typing import List, Optional, Iterable, Sequence
import torch
from torch.distributed._spmd.comm_tensor import CommTensor
from torch.distributed.distributed_c10d import (
    all_gather,
    all_reduce,
    broadcast,
    get_rank,
    get_world_size,
    get_global_rank,
    ReduceOp,
    GroupMember,
    scatter,
    _get_default_group,
    reduce_scatter,
    new_group,
    ProcessGroup,
)

_global_device_mesh: Optional["DeviceMesh"] = None


def get_global_device_mesh() -> "DeviceMesh":
    global _global_device_mesh
    assert (
        _global_device_mesh is not None
    ), "Could not get a default device mesh!"
    return _global_device_mesh


def set_global_device_mesh(mesh: Optional["DeviceMesh"]) -> None:
    global _global_device_mesh
    _global_device_mesh = mesh


class DeviceMesh(object):
    """
    DeviceMesh represents a mesh of devices, where layout of devices could be
    represented as a n-d dimension array, and each value of the n-d dimensional
    array is the global id of the default process group ranks.

    DeviceMesh could be used to describe the layout of devices across the cluster,
    and serves as a proxy for communication among the device lists within the cluster.

    We use the default ProcessGroup in this DeviceMesh class to implement proper
    communications. Note that we also add collective wrappers in this class. This is
    used to decouple detailed communication backend with the underlying
    DTensor implementation.

    DeviceMesh can be used as a context manager.
    Args:
        device_type (str): device type of the mesh. Currently supports: cpu, cuda.
        mesh (ndarray): could be a multi-dimension array or an integer tensor that
            describes the layout of devices, the ids are global ids of the
            default process group.
        dim_groups (List[ProcessGroup], optional): The ProcessGroup used per mesh
            dimension.

    Returns:
        A :class:`DeviceMesh` object

    Example (2 host with 4 GPUs each):
        ```
        # The following program runs on each process/rank in SPMD manner.
        # initialized default world
        torch.distributed.init_process_group(backend="nccl", world_size=8)
        # initialize device mesh as (2, 4) to represent the topology
        # of cross-host(dim 0), and within-host (dim 1)
        mesh = DeviceMesh(device_type="cuda",
                          mesh=[
                            [0, 1, 2, 3],
                            [4, 5, 6, 7]
                          ])
        ```
        A reduction over the first dimension of mesh will reduce across
        columns (0, 4), .. and (3, 7), a reduction over the second dimension
        of mesh reduces across rows (0, 1, 2, 3) and (4, 5, 6, 7)

    """

    device_type: str
    mesh: torch.Tensor

    def __init__(
        self,
        device_type: str,
        mesh: Iterable[Sequence[int]],
        dim_groups: Optional[List[ProcessGroup]] = None,
    ) -> None:
        self.device_type = device_type
        self.mesh = (
            mesh.detach()
            if isinstance(mesh, torch.Tensor)
            else torch.tensor(mesh, dtype=torch.int)
        )
        default_pg = _get_default_group()
        self._backend = default_pg._get_backend_name()
        # TODO: if user want to pass pg_options, offer a way to do it
        # check default pg backend, should support device_type
        if device_type == "cpu":
            assert (
                self._backend == "gloo"
            ), f"ProcessGroup backend: {self._backend} not supporting CPU!"
        elif device_type == "cuda":
            if self._backend == "gloo":
                warnings.warn(
                    "We recommend using nccl backend for cuda device type, gloo backend might only have partial support!"
                )
            assert self._backend == "gloo" or self._backend == "nccl"
        else:
            raise RuntimeError(
                f"DeviceMesh only support cpu or cuda device type, but got {device_type}"
            )

        world_size = get_world_size()
        if self.mesh.numel() > world_size:
            raise RuntimeError(
                f"Mesh should not be bigger than default world size, but found {self.mesh.numel()} ranks!"
            )

        unique_mesh_values = self.mesh.unique(sorted=True)
        if unique_mesh_values.numel() != self.mesh.numel():
            raise RuntimeError(
                f"DeviceMesh cannot have duplicate values, but found {self.mesh.tolist()}"
            )

        # coordinates of this rank on the mesh
        rank_coords = (self.mesh == get_rank()).nonzero()
        assert rank_coords.size(0) in (0, 1)
        self._coordinate_on_dim: Optional[List[int]] = (
            rank_coords[0].tolist() if rank_coords.size(0) > 0 else None
        )

        # groups created by dimension, each dimension should have exact
        # one valid process group per rank
        self._dim_groups: List[ProcessGroup] = []
        if dim_groups is not None:
            # if user hand creating dimension based groups
            # we just take it and use it for communication
            if not isinstance(dim_groups, list):
                raise RuntimeError(
                    "dim_groups expected to be Optional[List[ProcessGroup]]"
                )

            for group in dim_groups:
                if not isinstance(group, ProcessGroup):
                    raise RuntimeError(
                        f"found object in dim_groups that is not a ProcessGroup: {group}"
                    )

            if self.get_rank() in self.mesh:
                if len(dim_groups) != self.mesh.ndim:
                    raise RuntimeError(
                        f"length of dim_groups ({len(dim_groups)}) expected to be equal to mesh.ndim ({self.mesh.ndim})"
                    )
            else:
                if len(dim_groups) != 0:
                    raise RuntimeError(
                        f"length of dim_groups ({len(dim_groups)}) expected to be equal to 0 on rank {self.get_rank()} for mesh {self.mesh}"
                    )

            self._dim_groups = dim_groups
            return

        if self.mesh.ndim == 1 and unique_mesh_values[-1] == world_size - 1:
            # if the mesh is the same as world_pg, we just append the default
            # pg to the first dim goups, as new_group cannot have the exact
            # same ranks as world
            self._dim_groups.append(default_pg)
        else:
            # create sub pgs base on the mesh argument specified
            # handle multi-dim mesh, create subgroups by
            # looping over the pg_ranks_by_dim for each dim
            for dim in range(self.mesh.ndim):
                # swap the current dim to the last dim
                # then reshape to flatten out other dims
                pg_ranks_by_dim = self.mesh.swapdims(-1, dim).reshape(
                    -1, self.mesh.size(dim)
                )

                # multi-dim mesh, create subgroups by
                # looping over the pg_ranks for each dim
                # and append the groups
                for dim_mesh in pg_ranks_by_dim:
                    subgroup_ranks = dim_mesh.tolist()
                    # call new_group regardless of the current rank in the
                    # pg or not, it's required that all ranks participate
                    # in subgroup construction
                    new_subgroup = new_group(
                        ranks=subgroup_ranks, backend=self._backend
                    )
                    # only add to dim_groups if the current rank in the subgroup
                    if self.get_rank() in subgroup_ranks:
                        if len(self._dim_groups) > dim:
                            raise RuntimeError(
                                f"Each device mesh dimension should get only one process group, but got {self.get_rank} in {subgroup_ranks}!"
                            )
                        self._dim_groups.append(new_subgroup)

    def __enter__(self) -> "DeviceMesh":
        # set global device_mesh to this instance
        set_global_device_mesh(self)
        return self

    # pyre-fixme[2]: Parameter must be annotated.
    def __exit__(self, exc_type, exc_value, exc_traceback) -> None:
        # unset global device mesh
        set_global_device_mesh(None)

    def __repr__(self) -> str:
        return f"DeviceMesh:({self.mesh.tolist()})"

    def __eq__(self, other: object) -> bool:
        if not isinstance(other, DeviceMesh):
            return False
        if id(self) == id(other):
            return True
        return self.mesh.equal(other.mesh)

    def get_dim_groups(self) -> List[ProcessGroup]:
        return self._dim_groups

    # pyre-fixme[3]: Return type must be annotated.
    def size(self, dim: int = 0):
        return self.mesh.size(dim)

    @property
    def ndim(self) -> int:
        return self.mesh.ndim

    def backend(self) -> str:
        return self._backend

    def get_rank(self) -> int:
        return get_rank()

    def get_coordinate_on_dim(self, dim: int) -> Optional[int]:
        """
        Return the relative index of this rank relative to a given
        dimension of the mesh. If this rank is not part of the mesh, return None.
        """
        return self._coordinate_on_dim[dim] if self._coordinate_on_dim else None

    def scatter(
        self,
        tensor_to_scatter: torch.Tensor,
        mesh_dim: int = 0,
        tensor_dim: int = 0,
    ) -> torch.Tensor:
        """
        scatter a big tensor to a device mesh dimension. We by default
        use the first rank of the mesh dimension as the source of truth, i.e
        for a 2d mesh [[0, 1], [2, 3]], if we scatter on mesh_dim = 1, we will
        scatter the tensor splitted on rank 0 to rank 0/1, and tensor splitted
        on rank 2 to rank 2/3.

        Args:
            tensor_to_scatter (torch.Tensor): the tensor to be scattered.
            mesh_dim (int, optional): indicate which mesh dimension we want
                to scatter on, we by default choose the first rank on the
                mesh dimension as source of truth.
            tensor_dim (int, optional): indicate which tensor dimension we want
                to split the `tensor_to_scatter` before scattering.

        Returns:
            A :class:`torch.Tensor` object
        """
        my_coordinate = self.get_coordinate_on_dim(mesh_dim)
        # TODO: what should happen if rank is not in the mesh?
        assert (
            my_coordinate is not None
        ), "Rank if not part of mesh"  # TODO: figure out behavior here

        num_chunks = self.size(mesh_dim)
<<<<<<< HEAD
=======
        # TODO: handle uneven shard sizes
        assert tensor_to_scatter.size(tensor_dim) % num_chunks == 0, (
            f"Only support chunk sharding evenly now, but tensor got "
            f"dimension {tensor_dim} of size {tensor_to_scatter.size(tensor_dim)}, "
            f"which does not divide number of shards {num_chunks}."
        )

        scatter_list = list(
            tensor_to_scatter.tensor_split(num_chunks, dim=tensor_dim)
        )
        # CommTensor does not change eager mode behavior. During tracing, it
        # makes sure communication result is properly waited before subsequent
        # read operations.
        to_scatter = [CommTensor(tensor.contiguous()) for tensor in scatter_list]
>>>>>>> d5d1fe0c
        dim_group = self._dim_groups[mesh_dim]
        # src need to be global rank
        src_for_dim = 0
        if dim_group is not GroupMember.WORLD:
            src_for_dim = get_global_rank(dim_group, 0)

<<<<<<< HEAD
        scatter_list = list(
            tensor_to_scatter.tensor_split(num_chunks, dim=tensor_dim)
        )
        if self._backend == "gloo":
            # gloo does not support uneven scattering, we need to resize tensor
            # before really calling scatter, the first shape is always bigger
            # TODO: remove this logic once ProcessGroupGloo suupport uneven list
            scatter_shape = scatter_list[0].shape
            my_rank_shape = scatter_list[my_coordinate].shape
            to_scatter = []
            for scatter_tensor in scatter_list:
                scatter_tensor = scatter_tensor.contiguous()
                if scatter_tensor.shape != scatter_shape:
                    scatter_tensor.resize_(scatter_shape)
                to_scatter.append(scatter_tensor)

            tensor = torch.empty_like(to_scatter[my_coordinate])
            if src_for_dim == get_rank():
                scatter(
                    tensor,
                    scatter_list=to_scatter,
                    src=src_for_dim,
                    group=dim_group,
                )
            else:
                scatter(
                    tensor, scatter_list=None, src=src_for_dim, group=dim_group
                )

            # resize to uneven size if needed
            if my_rank_shape != tensor.shape:
                tensor.resize_(my_rank_shape)
            return tensor
        elif self._backend == "nccl":
            to_scatter = [tensor.contiguous() for tensor in scatter_list]

            tensor = torch.empty_like(to_scatter[my_coordinate])
            if src_for_dim == get_rank():
                scatter(
                    tensor,
                    scatter_list=to_scatter,
                    src=src_for_dim,
                    group=dim_group,
                )
            else:
                scatter(
                    tensor, scatter_list=None, src=src_for_dim, group=dim_group
                )
            return tensor
=======
        # N.B.: the `tensor` below will be a CommTensor too due to CommTensor's
        # propagation rule: propagte wrapping until communication is called.
        # This is necessary in order to properly trigger CommTensor's dispatch
        # function for scatter_.
        tensor = torch.empty_like(to_scatter[my_coordinate])
        if src_for_dim == get_rank():
            scatter(
                tensor,
                scatter_list=to_scatter,
                src=src_for_dim,
                group=dim_group,
            )
>>>>>>> d5d1fe0c
        else:
            raise RuntimeError(
                f"backend {self._backend} not supporting scatter!"
            )

    def broadcast(
        self, tensor: torch.Tensor, mesh_dim: int = 0
    ) -> torch.Tensor:
        """
        broadcast the tensor to a device mesh dimension. We by default
        use the first rank of the mesh dimension as the source of truth, i.e
        for a 2d mesh [[0, 1], [2, 3]], if we broadcast on mesh_dim = 1, we will
        broadcast the tensor on rank 0 to rank 0/1, and tensor on rank 2
        to rank 2/3.

        Args:
            tensor (torch.Tensor): tensor to scatter.
            mesh_dim (int, optional): indicate which mesh dimension we want
                to scatter on, we by default choose the first rank on the
                mesh dimension as source of truth.

        Returns:
            A :class:`torch.Tensor` object
        """
        dim_group = self._dim_groups[mesh_dim]
        # src need to be global rank
        src_for_dim = 0
        if dim_group is not GroupMember.WORLD:
            src_for_dim = get_global_rank(dim_group, 0)

        # CommTensor does not change eager mode behavior. During tracing, it
        # makes sure communication result is properly waited before subsequent
        # read operations.
        to_broadcast = CommTensor(tensor.contiguous())
        broadcast(to_broadcast, src=src_for_dim, group=dim_group)
        return tensor

    def all_gather(
        self,
        output_tensor: torch.Tensor,
        tensor: torch.Tensor,
        mesh_dim: int = 0,
        tensor_dim: int = 0,
    ) -> torch.Tensor:
        """
        all_gather the tensor on each rank to a bigger output_tensor on a
        device mesh dimension.

        Args:
            output_tensor (torch.Tensor): output tensor of the all_gather call,
                all_gather will inplace update this tensor. It's the caller's
                responsibility to pass a properly sized tensor.
            tensor (torch.Tensor): tensor to be gathered on each rank.
            mesh_dim (int, optional): indicate which mesh dimension we want
                to scatter on, we by default choose the first rank on the
                mesh dimension as source of truth.
            tensor_dim (int, optional): indicate which tensor dimension we want
                to concat on after we gather list of tensors from all rank.

        Returns:
            A :class:`torch.Tensor` object
        """
        num_chunks = self.size(mesh_dim)
        split_list = list(
            output_tensor.tensor_split(num_chunks, dim=tensor_dim)
        )
        gathered_list = [tensor.contiguous() for tensor in split_list]

        dim_group = self._dim_groups[mesh_dim]
        # N.B. CommTensor does not change eager mode behavior. During tracing, it
        # makes sure communication result is properly waited before subsequent
        # read operations.
        # input tensor must be contiguous
        tensor = CommTensor(tensor.contiguous())
        all_gather(
            gathered_list,
            tensor,
            group=dim_group,
        )
        return output_tensor

    # pyre-fixme[3]: Return type must be annotated.
    def all_reduce(
        self,
        tensor: torch.Tensor,
        op: ReduceOp = ReduceOp.SUM,  # type: ignore
        mesh_dim: int = 0,
    ):
        """
        all_reduce the tensor on each rank on a device mesh dimension, and
        return an output tensor on each rank after all_reduce.

        Args:
            input (torch.Tensor): tensor to be all_reduced on each rank.
            op (:class:`torch.distributed.distributed_c10d.ReduceOp, optional):
                the reduction op of all_reduce (i.e. ReduceOp.SUM)
            mesh_dim (int, optional): indicate which mesh dimension we want
                to reduce on.

        Returns:
            A :class:`torch.Tensor` object
        """
        dim_group = self._dim_groups[mesh_dim]
        # CommTensor does not change eager mode behavior. During tracing, it
        # makes sure communication result is properly waited before subsequent
        # read operations.
        if not tensor.is_contiguous():
            tensor = CommTensor(tensor.contiguous())
        else:
            tensor = CommTensor(tensor.clone())
        all_reduce(tensor, op=op, group=dim_group)
        return tensor

    # pyre-fixme[3]: Return type must be annotated.
    def reduce_scatter(
        self,
        input: torch.Tensor,
        op: ReduceOp = ReduceOp.SUM,  # type: ignore
        mesh_dim: int = 0,
        tensor_dim: int = 0,
    ):
        """
        reduce_scattter the tensor on each rank on a device mesh dimension, and
        return an output tensor that's scattered to each rank after reduce.

        Args:
            input (torch.Tensor): tensor to be reduced and scattered on each rank.
            op (:class:`torch.distributed.distributed_c10d.ReduceOp, optional):
                the reduction op of reduce_scatter (i.e. ReduceOp.SUM)
            mesh_dim (int, optional): indicate which mesh dimension we want
                to scatter on.
            tensor_dim (int, optional): indicate which tensor dimension we want
                to scatter after the reduction.

        Returns:
            A :class:`torch.Tensor` object
        """
        my_coordinate = self.get_coordinate_on_dim(mesh_dim)
        # TODO: what should happen if rank is not in the mesh?
        assert (
            my_coordinate is not None
        ), "Rank if not part of mesh"  # TODO: figure out behavior here

        num_chunks = self.size(mesh_dim)
<<<<<<< HEAD
        if self._backend == "nccl":
            # gathered_list = output_tensor.tensor_split(num_chunks, dim=tensor_dim)
=======
        if self.backend() == "nccl":
>>>>>>> d5d1fe0c
            input_list = list(input.tensor_split(num_chunks, dim=tensor_dim))
            to_scatter = [tensor.contiguous() for tensor in input_list]
            output = torch.empty_like(input_list[my_coordinate])
            dim_group = self._dim_groups[mesh_dim]
            reduce_scatter(output, to_scatter, op=op, group=dim_group)
            return output
        elif self._backend == "gloo":
            # it's gloo, which does not have reduce_scatter
            # we have to do all_reduce + scatter
            # warnings.warn(
            #     "ProcessGroupGloo does not support reduce_scatter, falling back with all reduce!"
            # )
            reduced_tensor = self.all_reduce(input, op=op, mesh_dim=mesh_dim)
            chunks = reduced_tensor.tensor_split(num_chunks, dim=tensor_dim)
            return chunks[my_coordinate]
        else:
            raise RuntimeError(
                f"backend {self._backend} not supporting scatter!"
            )<|MERGE_RESOLUTION|>--- conflicted
+++ resolved
@@ -82,6 +82,7 @@
 
     device_type: str
     mesh: torch.Tensor
+    _backend: str
 
     def __init__(
         self,
@@ -274,30 +275,12 @@
         ), "Rank if not part of mesh"  # TODO: figure out behavior here
 
         num_chunks = self.size(mesh_dim)
-<<<<<<< HEAD
-=======
-        # TODO: handle uneven shard sizes
-        assert tensor_to_scatter.size(tensor_dim) % num_chunks == 0, (
-            f"Only support chunk sharding evenly now, but tensor got "
-            f"dimension {tensor_dim} of size {tensor_to_scatter.size(tensor_dim)}, "
-            f"which does not divide number of shards {num_chunks}."
-        )
-
-        scatter_list = list(
-            tensor_to_scatter.tensor_split(num_chunks, dim=tensor_dim)
-        )
-        # CommTensor does not change eager mode behavior. During tracing, it
-        # makes sure communication result is properly waited before subsequent
-        # read operations.
-        to_scatter = [CommTensor(tensor.contiguous()) for tensor in scatter_list]
->>>>>>> d5d1fe0c
         dim_group = self._dim_groups[mesh_dim]
         # src need to be global rank
         src_for_dim = 0
         if dim_group is not GroupMember.WORLD:
             src_for_dim = get_global_rank(dim_group, 0)
 
-<<<<<<< HEAD
         scatter_list = list(
             tensor_to_scatter.tensor_split(num_chunks, dim=tensor_dim)
         )
@@ -314,6 +297,10 @@
                     scatter_tensor.resize_(scatter_shape)
                 to_scatter.append(scatter_tensor)
 
+            # N.B.: the `tensor` below will be a CommTensor too due to CommTensor's
+            # propagation rule: propagte wrapping until communication is called.
+            # This is necessary in order to properly trigger CommTensor's dispatch
+            # function for scatter_.
             tensor = torch.empty_like(to_scatter[my_coordinate])
             if src_for_dim == get_rank():
                 scatter(
@@ -347,20 +334,6 @@
                     tensor, scatter_list=None, src=src_for_dim, group=dim_group
                 )
             return tensor
-=======
-        # N.B.: the `tensor` below will be a CommTensor too due to CommTensor's
-        # propagation rule: propagte wrapping until communication is called.
-        # This is necessary in order to properly trigger CommTensor's dispatch
-        # function for scatter_.
-        tensor = torch.empty_like(to_scatter[my_coordinate])
-        if src_for_dim == get_rank():
-            scatter(
-                tensor,
-                scatter_list=to_scatter,
-                src=src_for_dim,
-                group=dim_group,
-            )
->>>>>>> d5d1fe0c
         else:
             raise RuntimeError(
                 f"backend {self._backend} not supporting scatter!"
@@ -505,12 +478,7 @@
         ), "Rank if not part of mesh"  # TODO: figure out behavior here
 
         num_chunks = self.size(mesh_dim)
-<<<<<<< HEAD
         if self._backend == "nccl":
-            # gathered_list = output_tensor.tensor_split(num_chunks, dim=tensor_dim)
-=======
-        if self.backend() == "nccl":
->>>>>>> d5d1fe0c
             input_list = list(input.tensor_split(num_chunks, dim=tensor_dim))
             to_scatter = [tensor.contiguous() for tensor in input_list]
             output = torch.empty_like(input_list[my_coordinate])
