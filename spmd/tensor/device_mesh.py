--- conflicted
+++ resolved
@@ -506,11 +506,19 @@
                 output = self._unpad_tensor_dim_by_1(output, tensor_dim)
 
             return output
-<<<<<<< HEAD
-        else:
+        elif self._backend == "gloo":
+            # it's gloo, which does not have reduce_scatter
+            # we have to do all_reduce + scatter
+            warnings.warn(
+                "ProcessGroupGloo does not support reduce_scatter, falling back with all reduce!"
+            )
             reduced_tensor = self.all_reduce(input, op=op, mesh_dim=mesh_dim)
             chunks = reduced_tensor.tensor_split(num_chunks, dim=tensor_dim)
             return chunks[my_coordinate]
+        else:
+            raise RuntimeError(
+                f"backend {self._backend} does not support reduce_scatter!"
+            )
 
     # TODO: rewrite interface to adopt PR #491, #492
     # TODO: Now input_tensor_list is assumed evenly splitted before being passed
@@ -553,19 +561,4 @@
             raise RuntimeError(
                 f"DeviceMesh does not support all-to-all collective operations on {self.backend()} backend."
             )
-        return output_tensor_list
-=======
-        elif self._backend == "gloo":
-            # it's gloo, which does not have reduce_scatter
-            # we have to do all_reduce + scatter
-            warnings.warn(
-                "ProcessGroupGloo does not support reduce_scatter, falling back with all reduce!"
-            )
-            reduced_tensor = self.all_reduce(input, op=op, mesh_dim=mesh_dim)
-            chunks = reduced_tensor.tensor_split(num_chunks, dim=tensor_dim)
-            return chunks[my_coordinate]
-        else:
-            raise RuntimeError(
-                f"backend {self._backend} does not support reduce_scatter!"
-            )
->>>>>>> 6d2e9942
+        return output_tensor_list