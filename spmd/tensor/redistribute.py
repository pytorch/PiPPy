--- conflicted
+++ resolved
@@ -111,28 +111,16 @@
                 )
                 # NOTE: all_gather_base only works well when tensor
                 # sharded on a sequential list of devices
-<<<<<<< HEAD
                 device_mesh.all_gather_base(
                     new_local_tensor,
                     local_tensor,
                     mesh_dim=i,
                     tensor_dim=shard_spec.dim,
                 )
-        else:
-=======
-                device_mesh.all_gather_base(new_local_tensor, local_tensor)
         elif target.is_shard():
             # Case 2: target is Shard
->>>>>>> 5b907b36
-            assert target.is_shard()
-            # Case 2: target is Shard
-
             shard_dim = target.dim  # type: ignore
-<<<<<<< HEAD
             num_chunks = device_mesh.size(dim=i)
-=======
-            num_chunks = device_mesh.size(i)
->>>>>>> 5b907b36
             assert (
                 input.size(shard_dim) % num_chunks == 0
             ), "Only support chunk sharding evenly now"
@@ -163,16 +151,10 @@
                 new_local_tensor = local_tensor.narrow(
                     shard_dim, my_rank * chunk_size, chunk_size
                 )
-<<<<<<< HEAD
-=======
-            else:
-                # diff shard dim on new placement, record in attempted transforms
-                attempted_transforms.append(current)
         elif target.is_partial():
             if current.is_replicate():
                 # For replicate -> partial, we zero out all other ranks of the current mesh dim
                 # and leave only 1 rank have the data, to perform a "zero cost" reshard.
-                attempted_transforms.append(target)
                 my_rank = device_mesh.get_rank()
                 if my_rank != 0:
                     new_local_tensor = local_tensor.zero_()
@@ -182,7 +164,6 @@
                 raise RuntimeError(
                     f"redistribute from {current_placements} to {placements} not supported yet"
                 )
->>>>>>> 5b907b36
 
         assert new_local_tensor is not None
         local_tensor = new_local_tensor
@@ -192,7 +173,7 @@
     return spmd_tensor.DTensor(
         new_local_tensor,
         device_mesh,
-        attempted_transforms,
+        placements,
         requires_grad=new_local_tensor.requires_grad,
     )
 
