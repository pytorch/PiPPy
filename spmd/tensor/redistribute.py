# Copyright (c) Meta Platforms, Inc. and affiliates
from typing import List, cast

import torch
import spmd.tensor.api as spmd_tensor
from spmd.tensor.placement_types import Placement, _Partial
from spmd.tensor.device_mesh import DeviceMesh


def redistribute_spmd_tensor(
    input: "spmd_tensor.DTensor",
    device_mesh: DeviceMesh,
    placements: List[Placement],
) -> "spmd_tensor.DTensor":
    current_placements = input.placements
    local_tensor = input.to_local()
    if input.device_mesh != device_mesh:
        # TODO: alltoall reshuffling to change device_mesh if they are not the same
        raise NotImplementedError("Cross device mesh comm not supported yet!")

    assert len(placements) == 1, "Only support 1-d placement for now"

    attempted_transforms = []
    new_local_tensor = None
    for i, (current, target) in enumerate(zip(current_placements, placements)):
        if current == target:
            # short cut, just use the original local tensor
            new_local_tensor = local_tensor
            attempted_transforms.append(target)
            continue

        assert (
            not target.is_partial()
        ), "Cannot create partial via redistribute!"

        if target.is_replicate():
            # Case 1: target is Replicate
            attempted_transforms.append(target)
            if current.is_partial():
                partial_spec = cast(_Partial, current)
                # all_reduce
                new_local_tensor = device_mesh.all_reduce(
                    local_tensor, partial_spec.reduce_op
                )
            else:
                # for shard, all_gather all shards and return the global tensor
                new_local_tensor = torch.empty(
                    input.size(), device=local_tensor.device, dtype=input.dtype
                )
                # NOTE: all_gather_base only works well when tensor
                # sharded on a sequential list of devices
                device_mesh.all_gather_base(new_local_tensor, local_tensor)
        else:
            # Case 2: target is Shard
            assert target.is_shard()
            shard_dim = target.dim  # type: ignore
            num_chunks = device_mesh.size()
            assert (
                input.size(shard_dim) % num_chunks == 0
            ), "Only support chunk sharding evenly now"
            chunk_size = input.size(shard_dim) // num_chunks
            my_rank = device_mesh.get_rank()
            if current.is_partial():
                # reduce scatter the current tensors
                attempted_transforms.append(target)
                new_tensor_size = list(input.size())
                new_tensor_size[shard_dim] = chunk_size
                new_local_tensor = torch.empty(
                    new_tensor_size,
                    device=local_tensor.device,
                    dtype=input.dtype,
                )
                new_local_tensor = device_mesh.reduce_scatter_base(
                    new_local_tensor, local_tensor
                )
            elif current.is_replicate():
                attempted_transforms.append(target)
                # slice/narrow the tensor to corresponding local shard then return shard tensor
                new_local_tensor = local_tensor.narrow(
                    shard_dim, my_rank * chunk_size, chunk_size
                )
            else:
                # diff shard dim on new placement, record in attempted transforms
                attempted_transforms.append(current)

    if attempted_transforms != placements:
        # TODO: if not the same, we should apply all_to_all reshuffle
        raise NotImplementedError("Reshuffling tensor dims not supported yet!")

    assert new_local_tensor is not None, "redistribute failed!"

<<<<<<< HEAD
    return spmd_tensor.Tensor(new_local_tensor, device_mesh, placements)
=======
    return spmd_tensor.DTensor.from_local(
        new_local_tensor, device_mesh, placements
    )
>>>>>>> 239a8d8b


class Redistribute(torch.autograd.Function):
    @staticmethod
    def forward(  # type: ignore
        # pyre-fixme[2]: Parameter must be annotated.
        ctx,
        input: "spmd_tensor.DTensor",
        device_mesh: DeviceMesh,
        placements: List[Placement],
    ):
        ctx.previous_placement = input.placements
        ctx.previous_device_mesh = input.device_mesh
        return redistribute_spmd_tensor(input, device_mesh, placements)

    @staticmethod
    def backward(ctx, grad_output: "spmd_tensor.DTensor"):  # type: ignore
        previous_placement = ctx.previous_placement
        previous_device_mesh = ctx.previous_device_mesh
        return (
            redistribute_spmd_tensor(
                grad_output, previous_device_mesh, previous_placement
            ),
            None,
            None,
        )<|MERGE_RESOLUTION|>--- conflicted
+++ resolved
@@ -89,13 +89,7 @@
 
     assert new_local_tensor is not None, "redistribute failed!"
 
-<<<<<<< HEAD
-    return spmd_tensor.Tensor(new_local_tensor, device_mesh, placements)
-=======
-    return spmd_tensor.DTensor.from_local(
-        new_local_tensor, device_mesh, placements
-    )
->>>>>>> 239a8d8b
+    return spmd_tensor.DTensor(new_local_tensor, device_mesh, placements)
 
 
 class Redistribute(torch.autograd.Function):
