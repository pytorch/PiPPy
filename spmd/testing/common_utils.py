# Copyright (c) Meta Platforms, Inc. and affiliates
import itertools
import sys
from functools import wraps
from typing import (
    Any,
    Callable,
    Iterator,
    Tuple,
    Dict,
    Optional,
    List,
    Sequence,
)

import torch
import torch.distributed as dist

from torch.utils._pytree import tree_flatten, tree_unflatten, TreeSpec
from torch.testing._internal.common_distributed import (
    MultiProcessTestCase,
    TEST_SKIPS,
)

from spmd import DeviceMesh, distribute_tensor, Shard, Replicate
from spmd.tensor.api import DTensor
<<<<<<< HEAD
from parameterized import parameterized
=======
from spmd.tensor.placement_types import Placement
>>>>>>> a137e35d

# default GPU test size/world size
TEST_GPU_NUM = 4


class DistTensorTestBase(MultiProcessTestCase):
    @property
    def world_size(self) -> int:
        return TEST_GPU_NUM

    def init_pg(self, backend: str = "nccl") -> None:
        if backend == "nccl" and torch.cuda.device_count() < self.world_size:
            sys.exit(TEST_SKIPS[f"multi-gpu-{self.world_size}"].exit_code)

        if backend not in ["nccl", "gloo", "mpi"]:
            raise RuntimeError(f"Backend {backend} not supported!")

        dist.init_process_group(
            backend=backend,
            world_size=self.world_size,
            rank=self.rank,  # pyre-ignore[16]
            init_method=f"file://{self.file_name}",  # pyre-ignore[16]
        )

        # set device for nccl pg for collectives
        if backend == "nccl":
            torch.cuda.set_device(self.rank)

    def destroy_pg(self) -> None:
        # Wait for all ranks to reach here before starting shutdown.
        dist.barrier()
        dist.destroy_process_group()

    def setUp(self) -> None:
        super().setUp()
        self._spawn_processes()


# wrapper to initialize comms (processgroup)
def with_comms(
    func: Optional[  # pyre-fixme[24]: Generic type `Callable` expects 2 type parameters.
        Callable
    ] = None,
    backend: Optional[str] = None,
) -> Optional[  # pyre-fixme[24]: Generic type `Callable` expects 2 type parameters.
    Callable
]:
    assert func is not None

    @wraps(func)  # pyre-ignore[6]
    def wrapper(
        self, *args: Tuple[object], **kwargs: Dict[str, Any]  # type: ignore
    ) -> None:
        # if backend not specified, and cuda available, then use nccl, else gloo
        pg_backend = (
            "nccl" if backend is None and torch.cuda.is_available() else "gloo"
        )
        if pg_backend == "nccl" and torch.cuda.device_count() < self.world_size:
            sys.exit(TEST_SKIPS[f"multi-gpu-{self.world_size}"].exit_code)

        self.device_type = "cuda" if pg_backend == "nccl" else "cpu"
        self.init_pg(backend=pg_backend)
        func(self)  # type: ignore
        self.destroy_pg()

    return wrapper


# This is a class for converting args/kwargs of an op into distributed args/kwargs
class DTensorConverter(object):
    def __init__(
        self,
        mesh: DeviceMesh,
        args: Tuple[object, ...],
        kwargs: Dict[str, object],
    ) -> None:
        self.hit = 0
        self.miss = 0
        self.mesh = mesh
        self.args = args
        self.kwargs = kwargs
        flatten_args, flatten_args_spec = tree_flatten(args)
        flatten_kwargs, flatten_kwargs_spec = tree_flatten(kwargs)

        self.flatten_args: List[object] = flatten_args
        self.flatten_args_spec: TreeSpec = flatten_args_spec
        self.flatten_kwargs: List[object] = flatten_kwargs
        self.flatten_kwargs_spec: TreeSpec = flatten_kwargs_spec

        choices_for_args = []
        for arg in self.flatten_args:
            if isinstance(arg, torch.Tensor):
                choices_for_args.append(self.gen_sharding_choices_for_arg(arg))

        for arg in self.flatten_kwargs:
            if isinstance(arg, torch.Tensor):
                choices_for_args.append(self.gen_sharding_choices_for_arg(arg))

        self.sharding_combs: Iterator[Sequence[Placement]] = iter(
            itertools.product(*choices_for_args)
        )

    def successful(self) -> bool:
        return self.hit > 0 and self.miss == 0

    def is_supported_tensor(self, t: torch.Tensor) -> bool:
        # TODO: dist tensor need to support quantized and sparse
        # tensors, quantized tensor might be relatively easy, but
        # sparse tensor have special layouts that we need to possibly
        # deal with, until we are clear about them, we don't officially
        # support them.
        return not any(
            [
                t.is_sparse_csr,
                t.is_sparse,
                t.is_mkldnn,
                t.is_quantized,
                t.is_nested,
                torch._is_functional_tensor(t),
                t.is_neg(),
                t.is_conj(),
                t.device.type in ("lazy", "meta"),
                # We need a way to test if a tensor is batched but there
                # is no official APi to do it
                # torch._C._is_batched(t),
            ]
        )

    def gen_sharding_choices_for_arg(
        self, arg: torch.Tensor
    ) -> Sequence[Placement]:
        mesh_size = self.mesh.size()
        sharding_choices: List[Placement] = [Replicate()]
        # c10d collective does not support bool tensor
        # for bool tensor we treat it as replicated
        if arg.dtype != torch.bool:
            # only generating choices with: replicate, or sharding
            # evenly on a dimension that could be sharded
            sharding_choices = sharding_choices + [
                Shard(i)
                for i, s in enumerate(arg.shape)
                if s > 1 and s % mesh_size == 0
            ]
        # TODO: add multi mesh choices
        # all_choices = itertools.product(
        #     *(self.mesh.ndim * [sharding_choices])
        # )
        return sharding_choices

    def __iter__(self) -> "DTensorConverter":
        return self

    def __next__(self) -> Tuple[Tuple[object, ...], Dict[str, object]]:
        try:
            next_sharding_choices = next(self.sharding_combs)
            idx = 0

            new_args: List[object] = []
            for arg in self.flatten_args:
                if isinstance(arg, torch.Tensor):
                    new_args.append(
                        self.to_dist_tensor(
                            arg, self.mesh, [next_sharding_choices[idx]]
                        )
                    )
                    idx += 1
                else:
                    new_args.append(arg)

            new_kwargs: List[object] = []
            for arg in self.flatten_kwargs:
                if isinstance(arg, torch.Tensor):
                    new_kwargs.append(
                        self.to_dist_tensor(
                            arg, self.mesh, [next_sharding_choices[idx]]
                        )
                    )
                    idx += 1
                else:
                    new_kwargs.append(arg)

            return (
                tree_unflatten(new_args, self.flatten_args_spec),
                tree_unflatten(new_kwargs, self.flatten_kwargs_spec),
            )
        except StopIteration:
            raise StopIteration

    def to_dist_tensor(
        self, t: torch.Tensor, mesh: DeviceMesh, placements: List[Placement]
    ) -> torch.Tensor:
        if type(t) is torch.Tensor or type(t) is torch.nn.Parameter:
            if self.is_supported_tensor(t):
                self.hit += 1
                # We cannot use distribute_tensor for bool tensors as c10d
                # collectives does not support the dtype, we assume op with
                # bool tensor args the same tensor so we don't need to broadcast
                # TODO: add bool tensor dtype support in c10d collective
                if t.dtype == torch.bool:
                    r = DTensor(
                        t, mesh, placements, requires_grad=t.requires_grad
                    )
                else:
                    r = distribute_tensor(t, mesh, placements)
                if type(t) is torch.nn.Parameter:
                    r = torch.nn.Parameter(
                        r, requires_grad=r.requires_grad
                    )  # type: ignore
                return r
            else:
                self.miss += 1
                return t
        elif torch.overrides.is_tensor_like(t):
            # Blindly converting tensor subclasses to dist tensor can cause
            # unpredictable problems, we explicitly disable this conversion
            # for now (i.e. we don't support DTensor holding tensor subclass
            # until there's a strong reason later).
            self.miss += 1
            return t
        else:
            raise RuntimeError(
                f"Trying to convert to DTensor, but got {type(t)}"
            )<|MERGE_RESOLUTION|>--- conflicted
+++ resolved
@@ -24,11 +24,8 @@
 
 from spmd import DeviceMesh, distribute_tensor, Shard, Replicate
 from spmd.tensor.api import DTensor
-<<<<<<< HEAD
-from parameterized import parameterized
-=======
 from spmd.tensor.placement_types import Placement
->>>>>>> a137e35d
+
 
 # default GPU test size/world size
 TEST_GPU_NUM = 4
