import operator
from dataclasses import dataclass, field
from typing import Dict, List, Optional, Tuple, cast

import torch
import torch.fx as fx
from torch.distributed.distributed_c10d import ReduceOp, _get_default_group
from torch.fx.experimental.proxy_tensor import make_fx
from torch.fx.passes.shape_prop import TensorMetadata

from spmd.compiler.log_utils import get_logger

from .graph_utils import (
    OP,
    CommType,
    get_comm_block_nodes,
    get_node_tensor_metadata,
    get_output_node,
    rebuild_graph,
)


@dataclass
class FusionElement:
    """
    This class tracks the nodes for a DTensor expanded communication collective
    in the graph.
    """

    # Monitor if this FusionElement is in the main graph or removed as part of
    # fusion.
    in_graph: bool = False
    # Has gone through the fusion policy process
    processed: bool = False
    size: int = 0
    shape: Optional[torch.Size] = None
    comm_type: Optional[CommType] = None
    node_list: List[fx.Node] = field(default_factory=lambda: [])  # type: ignore
    # Node that was before start of the section.
    prev_node: Optional[fx.Node] = None
    output_name: str = ""
    comm_node: Optional[fx.Node] = None
    wait_node: Optional[fx.Node] = None
    grad_tensor_node: Optional[fx.Node] = None

    def _get_next_node(self) -> fx.Node:
        """Get the next node after this FE section"""
        next_node = self.node_list[-1].next
        assert (
            next_node is not None
        ), f"failed to get valid next node after {self.node_list[-1].name}"
        return next_node


@dataclass
class GraphInfo:
    """Provides a home for global aspects of this graph.
    Currently tracks first and last node, len of the graph and
    the location and size of the global buffer node
    """

    # starting len of the graph
    len: int = 0
    # total count of initial fusion elements
    num_starting_fe: int = 0
    # list of all FusionElements in the graph
    fe_list: List[FusionElement] = field(default_factory=lambda: [])
    # max memory needed for fusion buffer
    peak_memory_required: int = 0
    # list housing global buffers for fusion comms
    _ring_buffer: Optional[List[fx.Node]] = None
    # size of the global buffer
    global_buffer_size: int = 0
    _ring_num_buffers: int = 0
    _ring_index: int = 0
    _current_ring_index: int = 0
    # real buffer (not node) used for tracing fusion subgraphs
    tracing_buffer: Optional[torch.Tensor] = None
    # first node in graph (head)
    first: Optional[fx.Node] = None
    # last node in graph (tail / output)
    output: Optional[fx.Node] = None
    # offset to comm node within a FusionElement sequence
    fe_offset_to_comm_node: Optional[int] = None
    # Map from the wait_node to
    wait_node_idx: Dict[fx.Node, int] = field(default_factory=lambda: {})
    # The gradient to index in the graph.nodes(). This index will change after
    # any transformation but we need this to get the order of the gradient.
    actual_grad_index_mapping: Dict[fx.Node, int] = field(
        default_factory=lambda: {}
    )
    global logger
    logger = get_logger("graph_opt")  # type: ignore

    def setup_ring_buffer(
        self, buffer_node_list: List[fx.Node], buffer_size: int
    ) -> None:
        """init ring buffer for sequential allocation"""
        self._ring_buffer = buffer_node_list
        self._ring_num_buffers = len(self._ring_buffer)
        self._ring_index = 0
        self.global_buffer_size = buffer_size

    def get_next_ring_buffer(
        self,
    ) -> fx.Node:
        """get the next buffer node in the ring"""
        buffer_node = self._ring_buffer[self._ring_index]  # type: ignore
        self._current_ring_index = self._ring_index
        assert (
            buffer_node is not None
        ), f"failed to get ring buffer for index {self._ring_index}\n"
        self._ring_index += 1
        if self._ring_index >= self._ring_num_buffers:
            self._ring_index = 0
        return buffer_node

    def get_current_ring_buffer(
        self,
    ) -> fx.Node:
        """used to retrieve the current one (for remapping)"""
        return self._ring_buffer[self._current_ring_index]  # type: ignore

    def update_info(self, gm: fx.GraphModule) -> "GraphInfo":
        """Get the len, input and output nodes"""
        graph_len = gm.graph._len
        if not graph_len:
            raise ValueError("Empty graph passed in....")
        self.len = graph_len

        nodelist = gm.graph.nodes

        for i, node in enumerate(nodelist):
            if node.op == OP.PLACEHOLDER and self.first is not None:
                self.first = node

            if node.op == OP.OUTPUT:
                for i, arg in enumerate(node.args[0]):
                    if isinstance(arg, fx.Node) and arg.name.startswith(
                        "wait_comm"
                    ):
                        self.wait_node_idx[arg] = i

        self.output = get_output_node(gm)
        assert (
            self.output is not None
        ), f"Unable to locate output node in gm {gm.graph}"

        logger.debug(  # type: ignore
            f"Updated graph_info - len = {self.len} input = {self.first}, output = {self.output}",
        )
        return self


def _create_fusion_buffers(
    gm: fx.GraphModule,
    buffer_size: int,
    gi: Optional[GraphInfo],
    ring_size: int,
) -> List[fx.Node]:
    """Insert torch.empty node(s) for the global buffer.
    defaults to first node after placeholder nodes.
    appends to GlobalInfo if passed in"""

    # default to inserting just after last placeholder node
    # TODO - more efficient if we drop the buffer right before first use
    # to reduce memory pressure.
    for node in gm.graph.nodes:
        if node.op == OP.PLACEHOLDER:
            continue
        insert_before_node = node
        break

    ring_buffer = []
    new_buffer_node = None
    # there is an assumption below that torch.set_device has been setup by
    # DTensor.  We thus ride on that by passing "cuda" for device, which
    # should expand internally to "cuda:index".
    with gm.graph.inserting_before(insert_before_node):
        for i in range(ring_size):
            new_buffer_node = gm.graph.create_node(
                OP.CALL_FUNCTION,
                target=torch.empty,
                args=(buffer_size,),
                kwargs={"device": "cuda"},
            )
            ring_buffer.append(new_buffer_node)

    assert (
        new_buffer_node is not None
    ), f"failed to create buffer node, size={buffer_size}"

    # init ring buffer
    gi.setup_ring_buffer(ring_buffer, buffer_size)  # type: ignore

    return ring_buffer


def _scan_graph_for_fusion_elements(
    gi: GraphInfo,
    gm: fx.GraphModule,
    comm_type: CommType = CommType.ALLREDUCE,
) -> List[FusionElement]:
    """Scan entire graph for matching sections of CommTensor style expansions
    returns list of FusionElements that match CommType"""
    logger = get_logger("graph_opt")

    element_list = []
    for node in gm.graph.nodes:
        if node.name.startswith("wait_comm"):
            comm_idx, comm_block_nodes = get_comm_block_nodes(node, comm_type)
            comm_node = comm_block_nodes[comm_idx]
            grad_node = cast(Tuple[fx.Node, ...], comm_node.args[0])[0]
            tmeta = get_node_tensor_metadata(grad_node)
            fe = FusionElement(
                comm_type=comm_type,
                node_list=comm_block_nodes[:],
                # Need to fully populate this fe. We will be
                # revoing/rewriting the node list so we save prev and next.
                prev_node=comm_block_nodes[0].prev,
                output_name=node.name,
                wait_node=node,
                comm_node=comm_node,
                grad_tensor_node=grad_node,
                size=tmeta.shape.numel(),
                shape=tmeta.shape,
            )
            element_list.append(fe)
            # ensure we have global index to comm_node
            if not gi.fe_offset_to_comm_node:
                len_comm_section = len(fe.node_list)
                gi.fe_offset_to_comm_node = len_comm_section - comm_idx - 1
                logger.debug(  # type: ignore
                    f"global comm index set {gi.fe_offset_to_comm_node}\n"
                )
    return element_list


def _copy_fe_to_buffer(
    gi: GraphInfo, gm: fx.GraphModule, copy_list: List[FusionElement]
) -> None:
    """First half of fusion - move desired items to buffer and create graph"""
    logger = get_logger("graph_opt")

    buffer_node = gi.get_next_ring_buffer()
    buffer_size = gi.global_buffer_size

    num_fusion_elements = len(copy_list)

    logger.info(f"_copy_fe_to_buffer {num_fusion_elements=}")  # type: ignore

    def copy_to_buffer(
        concat_buffer: torch.Tensor, tensor_list: List[torch.Tensor]
    ) -> torch.Tensor:
        offset = 0
        for t in tensor_list:
            size = t.numel()
            concat_buffer[offset : offset + size] = t.view(-1)
            offset += size
        return concat_buffer

    # setup dummy vars
    buffer = None
    if gi.tracing_buffer is None:
        buffer = torch.empty(buffer_size)
        gi.tracing_buffer = buffer
    else:
        buffer = gi.tracing_buffer

    tlist = []
    for item in copy_list:
        a = torch.zeros(item.shape)  # type: ignore
        tlist.append(a)

    load_gm = make_fx(copy_to_buffer)(buffer, tlist)
    # update load loop to use main graph items
    fn_list = []
    pl_list = []
    for node in load_gm.graph.nodes:
        if node.op == OP.PLACEHOLDER:
            pl_list.append(node)
        elif node.op == OP.CALL_FUNCTION:
            fn_list.append(node)

    # create placeholder remapping
    pl_map: Dict[fx.Node, fx.Node] = {}
    pl_map[pl_list[0]] = buffer_node  # type: ignore

    for i in range(num_fusion_elements):
        # pl map remaps traced placeholders used in copy graph to main graph grad tensors
        pl_map[pl_list[i + 1]] = copy_list[i].grad_tensor_node  # type: ignore

    insert_node = copy_list[-1].comm_node
    value_remap: Dict[fx.Node, fx.Node] = {}

    def remap_copy_args(in_node: fx.Node) -> fx.Node:
        out_node = in_node
        if in_node in pl_map:
            out_node = pl_map[in_node]  # type: ignore
        elif in_node in value_remap:
            out_node = value_remap[in_node]
        return out_node

    # overlap - move the new gather section to the source node
    all_grad_nodes = []
    for fe in copy_list:
        assert fe.grad_tensor_node is not None
        assert fe.grad_tensor_node.name.startswith("clone")
        all_grad_nodes.append(fe.grad_tensor_node)

    grad_indices_mapping = [
        gi.actual_grad_index_mapping[
            cast(Tuple[fx.Node], grad_tensor_node.args)[0]
        ]
        for grad_tensor_node in all_grad_nodes
    ]

    last_grad_fe_index = grad_indices_mapping.index(max(grad_indices_mapping))
    assert copy_list[last_grad_fe_index].grad_tensor_node is not None
    last_grad_tensor_node = cast(
        fx.Node,
        cast(fx.Node, copy_list[last_grad_fe_index].grad_tensor_node).args[0],
    )
    source_node = last_grad_tensor_node  # get_source_node_next(insert_node)

    logger.info(
        f"copy buffer to start =  {source_node.name}\n {all_grad_nodes=}"
    )

    # move clone nodes
    curr_node = source_node
    for item in all_grad_nodes:  # type: ignore
        if curr_node.next is not item:
            curr_node.append(item)
        curr_node = curr_node.next

    logger.info(f"After clone node {gm.graph.print_tabular()}")

    # move final tensor_constants
    constant_list = [copy_list[-1].node_list[1], copy_list[-1].node_list[2]]

    assert constant_list[0].name.startswith(
        "_tensor_constant"
    ), f"failed to locate tensor constant node {constant_list[0]}"
    assert constant_list[1].name.startswith(
        "_tensor_constant"
    ), f"failed to locate tensor constant node {constant_list[1]}"

    for item in constant_list:  # type: ignore
        curr_node.append(item)
        curr_node = curr_node.next

    # move all_reduce final node
    buffer_comm_node = copy_list[-1].comm_node
    buffer_comm_node.update_arg(0, [buffer_node])  # type: ignore
    curr_node.append(buffer_comm_node)
    curr_node = curr_node.next

    nodes_inserted_count = 0
    with gm.graph.inserting_before(curr_node):
        for innernode in load_gm.graph.nodes:
            nodes_inserted_count += 1
            if innernode.op in [OP.PLACEHOLDER, OP.OUTPUT]:
                continue
            value_remap[innernode] = gm.graph.node_copy(
                innernode, remap_copy_args
            )

    _update_new_copy_nodes_users(value_remap)

    gm.recompile()
    logger.info(
        f"After clone, tensor_constant and allreduce insert {gm.graph.print_tabular()}"
    )


def _build_buffer_comm_graph(
    gi: GraphInfo, gm: fx.GraphModule
) -> fx.GraphModule:
    """This function is only a stub atm, for cases where we have
    to make our own all_reduce and wait subgraph for buffer. Wrapping with
    CommTensor is required to complete.
    """
    buffer_size = gi.global_buffer_size

    def dummy_add(
        grad_buffer: torch.Tensor, zero: torch.Tensor
    ) -> torch.Tensor:
        return grad_buffer + zero

    grad_buffer: torch.Tensor = torch.empty(buffer_size)
    zero: torch.Tensor = torch.zeros_like(grad_buffer)

    traced_add = make_fx(dummy_add)(grad_buffer, zero)

    # TODO - needs to match to DTensor PG
    pg = _get_default_group()
    tensor: torch.Tensor
    op: ReduceOp = ReduceOp.SUM  # type: ignore[assignment]
    async_op: bool = False

    return traced_add


def _scatter_results_from_buffer(
    gi: GraphInfo, gm: fx.GraphModule, fe_list: List[FusionElement]
) -> None:
    """After comm event with buffer, scatter results back to original fe grad tensors"""

    buffer_node = gi.get_current_ring_buffer()
    buffer_size = gi.global_buffer_size

    scatter_list = fe_list
    num_fe_items = len(scatter_list)

    def scatter_from_buffer(
        buffer: torch.Tensor, scatter_list: List[torch.Tensor]
    ) -> torch.Tensor:
        offset = 0
        for t in scatter_list:
            numel = t.numel()
            shaper = buffer[offset : offset + numel].view(t.shape)
            t.copy_(shaper)
            offset += numel
        return buffer

    buffer = gi.tracing_buffer
    assert buffer is not None, f" missing global tracing buffer in {gi}"
    buffer_shape = buffer.shape

    tlist = []
    for item in scatter_list:
        a = torch.zeros(item.shape)  # type: ignore
        tlist.append(a)

    scatter_sg = make_fx(scatter_from_buffer)(buffer, tlist)
    pl_list = []

    for node in scatter_sg.graph.nodes:
        if node.op == OP.PLACEHOLDER:
            pl_list.append(node)

    insert_node = fe_list[-1]._get_next_node()  # before last node of FE section

    # create placeholder remapping
    pl_map: Dict[fx.Node, fx.Node] = {}
    pl_map[pl_list[0]] = buffer_node  # type: ignore
    for i in range(num_fe_items):
        pl_map[pl_list[i + 1]] = fe_list[i].grad_tensor_node  # type: ignore

    update_node_user_count: Dict[fx.Node, str] = {}
    value_remap: Dict[fx.Node, fx.Node] = {}

    def remap_scatter_args(in_node: fx.Node) -> fx.Node:
        out_node = in_node
        if in_node in pl_map:
            out_node = pl_map[in_node]  # type: ignore
        elif in_node in value_remap:
            out_node = value_remap[in_node]

        update_node_user_count[out_node] = ""
        return out_node

    with gm.graph.inserting_before(insert_node):
        for innernode in scatter_sg.graph.nodes:
            if innernode.op in [OP.PLACEHOLDER, OP.OUTPUT]:
                continue
            value_remap[innernode] = gm.graph.node_copy(
                innernode, remap_scatter_args
            )

    # insert into main graph, just above last fe

    # force copies and waits to have a user
    # copies and waits do not have users by default, and will be
    # removed at recompile (can lead to lots of surprise/frustration)
    # TODO this does not account for nodes beyond our own...remove/fix this

    _update_new_copy_nodes_users(value_remap)

    # also must update wait for the scatter section
    section_wait_node = scatter_list[-1].wait_node
    user = section_wait_node.args[0]  # type: ignore
    section_wait_node.users[user] = ""  # type: ignore
    wait_node_user_count = len(section_wait_node.users)  # type: ignore

    assert (
        wait_node_user_count > 0
    ), f"failed to update users for node {node.name}"

    # finally, need to update the graph TensorMetadata info (not a must, but ensures well formed graph)

    last_get_item_node = scatter_list[-1].wait_node.args[0]  # type: ignore
    tensor_meta = last_get_item_node.meta.get("tensor_meta", None)  # type: ignore
    assert (
        tensor_meta is not None
    ), f"failed to get tensor metadata for last getitem node {last_get_item_node=}"

    # replace with buffer metadata
    buffer_meta = buffer_node.meta.get("tensor_meta", None)  # type: ignore

    new_tensor_meta = _update_node_tensor_metadata(
        last_get_item_node, new_shape=buffer_shape  # type: ignore
    )

    gm.recompile()


def _update_new_copy_nodes_users(value_remap: Dict[fx.Node, fx.Node]) -> None:
    """
    We have to manually update users for new copy nodes to ensure count > 0.
    This seems to be an fx bug, but for now we update or else fusion will get removed during graph linting
    """
    for subnode, node in value_remap.items():
        if node.name.startswith("copy"):
            user = node.args[0]
            node.users[user] = ""  # type: ignore
            node_user_len = len(node.users)
            assert node_user_len, f"failed to update users for node {node.name}"


def _update_node_tensor_metadata(
    node: fx.Node,
    new_shape: torch.Size,
    in_dtype: Optional[torch.dtype] = None,
    in_memory_format: Optional[torch.memory_format] = None,
) -> TensorMetadata:
    """Update a node's metadata to the the new shape, dtype and/or memory format"""
    curr = node.meta.get("tensor_meta")
    assert (
        curr is not None
    ), f"failed to obtain tensor meta data on node {node.name}"

    shape = curr.shape
    curr_dtype = curr.dtype
    requires_grad = curr.requires_grad
    stride = curr.stride

    curr_memory_format = curr.memory_format
    is_quantized = curr.is_quantized
    qparams = curr.qparams

    updated_dtype = in_dtype if in_dtype is not None else curr_dtype
    updated_memory_format = (
        in_memory_format if in_memory_format is not None else curr_memory_format
    )

    new_metadata = TensorMetadata(
        new_shape,
        updated_dtype,
        requires_grad,
        stride,
        updated_memory_format,
        is_quantized,
        qparams,
    )

    # update meta with new TensorMetadata
    saved_meta = node.meta.get("tensor_meta")
    node.meta["tensor_meta"] = new_metadata

    return new_metadata


def _finalize_output_node(
    gi: GraphInfo,
    gm: fx.GraphModule,
    fe_list: List[FusionElement],
    start: int,
    stop: int,
    new_output_args: List[fx.Node],
) -> None:
    """Reworks output node args to original grad tensors, replacing the wait_comms
    we update a copy of the output args, then finalized after all fusion is done."""
    replacement_mapping: Dict[fx.Node, fx.Node] = {}

    # map out all updated nodes in our list
    # working in reverse for fusion, so undo for simple replacement
    # fe_list = fe_list[::-1]
    for item in fe_list:
        grad_node = item.grad_tensor_node
        wait_node = item.wait_node
        replacement_mapping[wait_node] = grad_node  # type: ignore

    # we have fused a subset, only update that subset within the larger output node args
    # TODO - this assumes that all gradient tensors are comm handled.
    for i in range(len(fe_list)):
        index = start + i
        curr_node = new_output_args[index]

        if curr_node is not None:
            assert curr_node.name.startswith(
                "wait"
            ), f"Non comm gradient output tensor incorrectly handled...needs fix. {new_output_args[start+i]}"
            new_output_args[start + i] = replacement_mapping[curr_node]

    logger.info(f"Updated output args = {new_output_args}")  # type: ignore


def _determine_peak_memory(gi: GraphInfo, fusion_length: int) -> int:
    """
    Scans fe list to determine max memory required across all fusion instances.
    this result is used to allocate the global buffer for fusion, where we
    re-use a global buffer to avoid repeated allocations per fusion.
    """
    peak_memory = 0  # currently measured in numel
    curr_memory = 0
    curr_fe_index = 0

    for item in gi.fe_list:  # type: ignore
        curr_fe_index += 1
        curr_memory += item.size  # type: ignore

        if curr_fe_index == fusion_length:
            peak_memory = max(peak_memory, curr_memory)
            curr_fe_index = 0
            curr_memory = 0

    logger.info(f"peak memory determined to be {peak_memory}")  # type: ignore
    gi.peak_memory_required = peak_memory

    return peak_memory


def _setup(gm: fx.GraphModule) -> GraphInfo:
    """shared setup for optimizations"""

    # first recompile to make sure we have coherent graph
    gm.recompile()

    # get our main graph info
    graph_info = GraphInfo()
    graph_info.update_info(gm)

    return graph_info


def _teardown(gm: fx.GraphModule) -> None:
    """final steps before exiting optimization phase"""
    rebuild_graph(gm)
    logger.info(f"Final Graph {gm.graph.print_tabular()}")  # type: ignore


def run_fuse_communication_ring(
    gm: fx.GraphModule,
    fusion_length: int,
    ring_num_buffers: int,
) -> None:
    """fusion using a ring buffer in order to avoid buffer overwriting"""
    logger = get_logger("graph_opt")

    assert (
        fusion_length > 1
    ), f"fusion policy is {fusion_length}, but requires > 1 for actual fusion. "

    logger.info(  # type: ignore
        f"Start of fusion_ring pass, fusion_length = {fusion_length}, buffers = {ring_num_buffers}"
    )

    graph_info = _setup(gm)

    # scan graph for all comm sections (fusion elements)
    fe_list = _scan_graph_for_fusion_elements(
        graph_info, gm, comm_type=CommType.ALLREDUCE
    )

    graph_info.num_starting_fe = len(fe_list)  # type: ignore
    logger.info(f"len of fe_list = {len(fe_list)}")

    graph_info.fe_list = fe_list

    # determine peak memory using fusion policy
    peak_memory_required = _determine_peak_memory(graph_info, fusion_length)

    assert (
        peak_memory_required > 0
    ), f"failed to compute effective peak memory - determined {peak_memory_required} as buffer size\n"

    ring_buffer = _create_fusion_buffers(
        gm, peak_memory_required, graph_info, ring_num_buffers
    )
    assert len(graph_info.wait_node_idx) == len(fe_list), (
        "The expected wait_nodes in graph_info are different from fe_list "
        f"{len(graph_info.wait_node_idx)} {len(fe_list)}."
    )
    assert graph_info.output is not None
    new_output_args = list(cast(Tuple[fx.Node], graph_info.output.args[0]))

    # track the index of the grad nodes in the graph so we can pull the
    # correct "last" gradient node from any given fusion set.
    # TODO - shared function here
    actual_gradients = set(
        cast(Tuple[fx.Node], cast(fx.Node, fe.grad_tensor_node).args)[0]
        for fe in fe_list
    )
    for idx, node in enumerate(gm.graph.nodes):
        if node in actual_gradients:
            graph_info.actual_grad_index_mapping[node] = idx

    # Main processing loop
    for start in range(0, len(graph_info.fe_list), fusion_length):
        stop = start + fusion_length
        to_fuse_fe_list = graph_info.fe_list[start:stop]

        _copy_fe_to_buffer(graph_info, gm, to_fuse_fe_list)

        _scatter_results_from_buffer(graph_info, gm, to_fuse_fe_list)

        _finalize_output_node(
            graph_info,
            gm,
            to_fuse_fe_list,
            start,
            stop,
            new_output_args,
        )

    # update output with the updated args
    gm.graph.erase_node(graph_info.output)
    gm.graph.output(new_output_args)

    logger.info(f"Ring Comm Fusion processed {len(fe_list)} fe items")

    rebuild_graph(gm)


def _get_source_node_next(comm_node: fx.Node) -> fx.Node:
    """determine source gradient node from a given comm node.
    Returns the next (prepend) node in the graph to prepare for insert.
    """

    curr_source = comm_node.args[0][0]  # type: ignore

    # if clone, find clone source
    if curr_source.name.startswith("clone"):  # type: ignore
        clone_source = curr_source.args[0]  # type: ignore
        curr_source = clone_source  # type: ignore

    prepend_node = curr_source.next  # type: ignore

    assert (
        prepend_node is not None
    ), f"failed to get next from {curr_source.name}"  # type: ignore

    return prepend_node


def _move_comm_section(
    gi: GraphInfo, gm: fx.GraphModule, fe: FusionElement
) -> Optional[List[fx.Node]]:
    """find source node for comm node"""

    prepend_node = _get_source_node_next(fe.comm_node)  # type: ignore
    # we are moving the uppper section (comm node and support nodes) only
    nodes_to_move = fe.node_list[0 : gi.fe_offset_to_comm_node]  # type: ignore

    for item in nodes_to_move:
        prepend_node.prepend(item)

    return nodes_to_move


<<<<<<< HEAD
def run_overlap_communication(gm: fx.GraphModule) -> None:
    """spreads the all_reduce to maximum dispersion by moving
    comm calls next to source nodes.
    """
    # Initialize logger
    global logger
    logger = get_logger("graph_opt")  # type: ignore

    graph_info = _setup(gm)

    # scan graph for all comm sections (fusion elements)
    fe_list = _scan_graph_for_fusion_elements(
        graph_info, gm, comm_type=CommType.ALLREDUCE
    )  # type:ignore[arg-type]

    logger.debug(f"length of fe_list {len(fe_list)}")  # type: ignore

    # -- distribute comm nodes to source nodes for overlap
    # the first (which is last) is not moved b/c it is already
    # next to source node.
    index = -1
    for index, item in enumerate(fe_list[1:]):  # type: ignore
        moved_nodes = _move_comm_section(graph_info, gm, item)  # type: ignore

    assert (
        index > 0
    ), f"comm_overlap did not find move any communication nodes...{index=}"

    logger.debug(  # type: ignore
        f"Optimization stats: Overlap communication pass has moved -* {index+1} *- communication calls\n"
    )
    gm.recompile()
    _teardown(gm)


=======
>>>>>>> 7fb5d9e5
def _fuse_with_cat(
    gi: GraphInfo, gm: fx.GraphModule, copy_list: List[FusionElement]
) -> fx.Node:
    # Find the actual last gradient.
    all_grad_tensor_nodes = []
    for fe in copy_list:
        assert fe.grad_tensor_node is not None
        assert fe.grad_tensor_node.name.startswith("clone")
        all_grad_tensor_nodes.append(fe.grad_tensor_node)
    grad_indices_mapping = [
        gi.actual_grad_index_mapping[
            cast(Tuple[fx.Node], grad_tensor_node.args)[0]
        ]
        for grad_tensor_node in all_grad_tensor_nodes
    ]
    last_grad_fe_index = grad_indices_mapping.index(max(grad_indices_mapping))
    assert copy_list[last_grad_fe_index].grad_tensor_node is not None
    last_grad_tensor_node = cast(
        fx.Node,
        cast(fx.Node, copy_list[last_grad_fe_index].grad_tensor_node).args[0],
    )

    with gm.graph.inserting_after(last_grad_tensor_node):
        cat_inputs = [
            gm.graph.call_function(
                torch.flatten,
                (cast(fx.Node, cast(fx.Node, fe.grad_tensor_node).args[0]),),
            )
            for fe in copy_list
        ]

    with gm.graph.inserting_after(cat_inputs[0]):
        cat_node = gm.graph.call_function(torch.cat, (cat_inputs,))

    assert copy_list[-1].comm_node is not None
    fused_comm_node = copy_list[-1].comm_node
    assert fused_comm_node is not None, "Pyre is not as smart as Mypy."
    fused_comm_node.update_arg(0, [cat_node])

    # Move the fused_comm_node and its args to right after the source node
    nodes_to_move = [
        fused_comm_node,
        fused_comm_node.args[1],
        fused_comm_node.args[2],
        cat_node,
    ] + cat_inputs
    for node in nodes_to_move:
        last_grad_tensor_node.append(node)

    return fused_comm_node


def _scatter_results(
    gi: GraphInfo, gm: fx.GraphModule, scatter_list: List[FusionElement]
) -> List[fx.Node]:
    scatter_sizes = [fe.size for fe in scatter_list]
    assert scatter_list[-1].wait_node is not None
    wait_node = scatter_list[-1].wait_node
    with gm.graph.inserting_after(wait_node):
        scatter_node = gm.graph.call_function(
            torch.split,
            (wait_node, scatter_sizes),
        )

    grad_nodes = []
    with gm.graph.inserting_after(scatter_node):
        for idx, fe in enumerate(scatter_list):
            grad_node = gm.graph.call_function(
                operator.getitem, (scatter_node, idx)
            )
            with gm.graph.inserting_after(grad_node):
                grad_nodes.append(
                    gm.graph.call_function(torch.reshape, (grad_node, fe.shape))
                )

    return grad_nodes


def _update_output_args(
    gi: GraphInfo,
    gm: fx.GraphModule,
    fe_list: List[FusionElement],
    output_args: List[fx.Node],
    grad_nodes: List[fx.Node],
) -> None:
    for fe, grad_node in zip(fe_list, grad_nodes):
        assert fe.wait_node is not None
        output_args[gi.wait_node_idx[fe.wait_node]] = grad_node


def run_fuse_communication_cat(gm: fx.GraphModule, fusion_length: int) -> None:
    """
    Run fuse communication with concat.
    This implementation use concat to concat the bucketed gradients.
    """
    # First recompile to make sure we have coherent graph
    gm.recompile()

    graph_info = GraphInfo().update_info(gm)

    fe_list = _scan_graph_for_fusion_elements(
        graph_info, gm, comm_type=CommType.ALLREDUCE
    )
    graph_info.fe_list = fe_list
    assert len(graph_info.wait_node_idx) == len(fe_list), (
        "The expected wait_nodes in graph_info is different from fe_list "
        f"{len(graph_info.wait_node_idx)} {len(fe_list)}."
    )
    assert graph_info.output is not None
    new_output_args = list(cast(Tuple[fx.Node], graph_info.output.args[0]))

    # Need this mapping because the gradient may not have the same order
    # as clone.
    actual_gradients = set(
        cast(Tuple[fx.Node], cast(fx.Node, fe.grad_tensor_node).args)[0]
        for fe in fe_list
    )
    for idx, node in enumerate(gm.graph.nodes):
        if node in actual_gradients:
            graph_info.actual_grad_index_mapping[node] = idx

    # Fuse every ``fusion_length`` FusionElement.
    for start in range(0, len(graph_info.fe_list), fusion_length):
        _debug(f"fusion indexes = {start=},{start+fusion_length=}")
        fe_list = graph_info.fe_list[start : (start + fusion_length)]
        _debug(f"len of fe_list = {len(fe_list)}\n")
        fused_comm_node = _fuse_with_cat(graph_info, gm, fe_list)
        grad_nodes = _scatter_results(graph_info, gm, fe_list)
        _update_output_args(
            graph_info,
            gm,
            fe_list,
            new_output_args,
            grad_nodes,
        )

    # update output with the updated args
    gm.graph.erase_node(graph_info.output)
    gm.graph.output(new_output_args)
    rebuild_graph(gm)


def _map_local_gradients(
    gm: fx.GraphModule, graph_info: GraphInfo, fe_list: List[FusionElement]
) -> None:
    """map gradient tensors to index within the graph.  This is needed b/c
    sometimes clones are out of order and we want to use the actual 'last'
    gradient tensor within a set for fusion"""
    actual_gradients = set(
        cast(Tuple[fx.Node], cast(fx.Node, fe.grad_tensor_node).args)[0]
        for fe in fe_list
    )
    for idx, node in enumerate(gm.graph.nodes):
        if node in actual_gradients:
            graph_info.actual_grad_index_mapping[node] = idx


def _get_last_grad_node_from_fe_group(
    gi: GraphInfo, copy_list: List[FusionElement]
) -> int:
    """given a subset of FusionElements, find the index of the last
    gradient node, where last = actual graph order"""

    all_grad_tensor_nodes = []
    for fe in copy_list:
        assert fe.grad_tensor_node is not None
        assert fe.grad_tensor_node.name.startswith("clone")
        all_grad_tensor_nodes.append(fe.grad_tensor_node)

    grad_index_mapping = [
        gi.actual_grad_index_mapping[
            cast(Tuple[fx.Node], grad_tensor_node.args)[0]
        ]
        for grad_tensor_node in all_grad_tensor_nodes
    ]

    last_grad_fe_index = grad_index_mapping.index(max(grad_index_mapping))
    assert copy_list[last_grad_fe_index].grad_tensor_node is not None
    return last_grad_fe_index


def _fuse_with_jit(
    gi: GraphInfo, gm: fx.GraphModule, copy_list: List[FusionElement]
) -> fx.Node:

    # Find the actual last gradient node.
    last_grad_fe_index = _get_last_grad_node_from_fe_group(gi, copy_list)

    last_grad_tensor_node = cast(
        fx.Node,
        cast(fx.Node, copy_list[last_grad_fe_index].grad_tensor_node).args[0],
    )

    jit_inputs = []
    offset = 0
    size = 0
    copy_nodes = []

    buffer_size_needed = sum([item.size for item in copy_list])  # type: ignore

    device = torch.cuda.current_device()
    gpu = "cuda:" + str(device)

    jit_buffer_node = gm.graph.create_node(
        OP.CALL_FUNCTION,
        target=torch.empty,
        args=(buffer_size_needed,),
        kwargs={"device": gpu},
    )
    jit_inputs.append(jit_buffer_node)

    for fe in copy_list:
        start = offset
        stop = offset + fe.size
        # jump from clone to actual tensor node
        grad_tensor_clone_node = cast(fx.Node, fe.grad_tensor_node)
        grad_node = grad_tensor_clone_node.args[0]

        view_node = gm.graph.call_function(
            torch.ops.aten.view.default,
            (
                grad_node,
                [-1],
            ),
        )

        slice_node = gm.graph.call_function(
            torch.ops.aten.slice.Tensor,
            (jit_buffer_node, 0, start, stop),
        )
        copy_node = gm.graph.call_function(
            # torch.Tensor.copy_,
            torch.ops.aten.copy_.default,
            (slice_node, view_node),
        )
        offset += fe.size
        jit_inputs.extend([view_node, slice_node, copy_node])
        copy_nodes.append(copy_node)

    assert copy_list[-1].comm_node is not None

    fused_comm_node = copy_list[-1].comm_node  # type: ignore

    fused_comm_node.update_arg(0, [jit_buffer_node])  # type: ignore

    fused_comm_node.users[jit_buffer_node] = ""  # type: ignore

    # Move the fused_comm_node and its args to right after the source node
    nodes_to_move = jit_inputs + [
        fused_comm_node.args[1],  # type: ignore
        fused_comm_node.args[2],  # type: ignore
        fused_comm_node,
    ]  # type: ignore

    insert_node = last_grad_tensor_node.next
    for node in nodes_to_move:
        insert_node.prepend(node)

    # enforce users count
    for node in copy_nodes:
        user = node.args[0]
        node.users[user] = ""  # type: ignore
        node_user_len = len(node.users)
        assert node_user_len, f"failed to update users for node {node.name}"

    return jit_buffer_node


def _scatter_results_jit(
    gi: GraphInfo,
    gm: fx.GraphModule,
    scatter_list: List[FusionElement],
    jit_buffer_node: fx.Node,
) -> List[fx.Node]:
    """prepare views against completed buffer, these will replace gradient nodes for
    graph output to avoid copy back overhead."""

    assert scatter_list[-1].wait_node is not None
    wait_node = scatter_list[-1].wait_node

    # ensure user

    wait_user = wait_node.args[0]  # type: ignore
    wait_node.users[wait_user] = ""  # type: ignore

    scatter_nodes = []

    grad_nodes = []

    offset = 0
    start, stop = 0, 0
    shape: torch.Size = None  # type: ignore

    for fe in scatter_list:
        start = offset
        stop = start + fe.size
        shape = cast(torch.Size, fe.shape)

        slice_node = gm.graph.call_function(
            torch.ops.aten.slice.Tensor,
            (jit_buffer_node, 0, start, stop),
        )

        view_node = gm.graph.call_function(
            torch.ops.aten.view.default,
            (slice_node, shape),
        )

        offset += fe.size

        # ensure user for view node
        user = slice_node
        view_node.users[user] = ""  # type: ignore
        # ensure for copy_node
        # user = copy_out_node.args[0]
        # copy_out_node.users[user] = ""

        scatter_nodes.extend([slice_node, view_node])

        grad_nodes.append(view_node)

    # move nodes
    insert_node = wait_node.next  # type: ignore
    for node in scatter_nodes:
        insert_node.prepend(node)

    return grad_nodes


def run_fuse_communication_jit(gm: fx.GraphModule, fusion_length: int) -> None:

    """runs fusion by creating a Just in Time buffer to use for each fusion.
    It then returns views to the buffer for the gradient outputs, avoiding the
    need to copy back to the original tensor.
    We can thus del the gradient tensors as fused, and by only creating buffers as
    needed, minimize overhead memory pressure."""
    FP32_BYTES = 4

    gm.recompile()
    graph_info = GraphInfo().update_info(gm)
    _debug(f"pre graph = {gm.graph.print_tabular()}")

    fe_list = _scan_graph_for_fusion_elements(
        graph_info, gm, comm_type=CommType.ALLREDUCE
    )

    _debug(f"1083 len fe list = {len(fe_list)}\n")

    graph_info.fe_list = fe_list

    assert len(graph_info.wait_node_idx) == len(fe_list), (
        "The expected wait_nodes in graph_info are different from the fe_list "
        f"{len(graph_info.wait_node_idx)} {len(fe_list)}."
    )

    assert graph_info.output is not None
    new_output_args = list(cast(Tuple[fx.Node], graph_info.output.args[0]))

    _map_local_gradients(gm, graph_info, fe_list)

    # use fusion length as mb instead of count
    start = 0
    stop = 0

    bucket_size = fusion_length * 1024 * 1024
    curr_size = 0

    for i, fe in enumerate(graph_info.fe_list):
        # TODO - we assume fp32 atm.
        curr_size += fe.size * FP32_BYTES
        if curr_size >= bucket_size:
            stop = i + 1
            fe_list = graph_info.fe_list[start:stop]
            jit_buffer_node = _fuse_with_jit(graph_info, gm, fe_list)
            grad_nodes = _scatter_results_jit(
                graph_info, gm, fe_list, jit_buffer_node
            )

            _update_output_args(
                graph_info,
                gm,
                fe_list,
                new_output_args,
                grad_nodes,
            )

            # fusion done for this mb size
            curr_size = 0
            start = stop

    # fuse any leftovers - this is held over as an external step to try additional
    # splitting to minimize last all_reduce

    if start < len(graph_info.fe_list):
        _debug(
            f"remaining fusion: {len(graph_info.fe_list)-start} items left over"
        )

        fe_list = graph_info.fe_list[start:]
        jit_buffer_node = _fuse_with_jit(graph_info, gm, fe_list)
        grad_nodes = _scatter_results_jit(
            graph_info, gm, fe_list, jit_buffer_node
        )

        _update_output_args(
            graph_info,
            gm,
            fe_list,
            new_output_args,
            grad_nodes,
        )

    # update output with the buffer view args
    gm.graph.erase_node(graph_info.output)
    gm.graph.output(new_output_args)

    rebuild_graph(gm, remove_dead_code=True)
    _debug(f"1221, final graph = {gm.graph.print_tabular()}")<|MERGE_RESOLUTION|>--- conflicted
+++ resolved
@@ -760,44 +760,6 @@
     return nodes_to_move
 
 
-<<<<<<< HEAD
-def run_overlap_communication(gm: fx.GraphModule) -> None:
-    """spreads the all_reduce to maximum dispersion by moving
-    comm calls next to source nodes.
-    """
-    # Initialize logger
-    global logger
-    logger = get_logger("graph_opt")  # type: ignore
-
-    graph_info = _setup(gm)
-
-    # scan graph for all comm sections (fusion elements)
-    fe_list = _scan_graph_for_fusion_elements(
-        graph_info, gm, comm_type=CommType.ALLREDUCE
-    )  # type:ignore[arg-type]
-
-    logger.debug(f"length of fe_list {len(fe_list)}")  # type: ignore
-
-    # -- distribute comm nodes to source nodes for overlap
-    # the first (which is last) is not moved b/c it is already
-    # next to source node.
-    index = -1
-    for index, item in enumerate(fe_list[1:]):  # type: ignore
-        moved_nodes = _move_comm_section(graph_info, gm, item)  # type: ignore
-
-    assert (
-        index > 0
-    ), f"comm_overlap did not find move any communication nodes...{index=}"
-
-    logger.debug(  # type: ignore
-        f"Optimization stats: Overlap communication pass has moved -* {index+1} *- communication calls\n"
-    )
-    gm.recompile()
-    _teardown(gm)
-
-
-=======
->>>>>>> 7fb5d9e5
 def _fuse_with_cat(
     gi: GraphInfo, gm: fx.GraphModule, copy_list: List[FusionElement]
 ) -> fx.Node:
