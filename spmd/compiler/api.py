import logging
from dataclasses import dataclass
from enum import Enum, auto
from functools import partial
from typing import Dict, List, Optional, Sequence, Set, Tuple, cast

import torch
import torch.distributed as dist
import torch.fx as fx
import torch.nn as nn

import functorch.compile
from functorch.compile import aot_module, make_boxed_func

from torch.distributed._spmd.comm_tensor import _get_tracer
from torch.fx.experimental.proxy_tensor import make_fx, proxy_slot
from torch.utils._pytree import tree_flatten, tree_map, tree_unflatten

from spmd.tensor import DeviceMesh, DTensor, distribute_tensor
<<<<<<< HEAD
from spmd.tensor import operator_dispatch, propagate_input_sharding
from spmd.tensor import Placement, Replicate, Shard, _Partial
from spmd.tensor import _redistribute_with_local_tensor
=======
from spmd.tensor.dispatch import (
    operator_dispatch,
    propagate_input_sharding,
    _CURRENT_DECOMPOSITION_TABLE,
)
from spmd.tensor.placement_types import Placement, Replicate, Shard, _Partial
from spmd.tensor.redistribute import _redistribute_with_local_tensor
>>>>>>> 43fe1f7c

from .graph_utils import OP
from .log_utils import rank0_info
from .aot_function_patch import patched_aot_function


logger: logging.Logger = logging.getLogger(__name__)


# patch aot_function so that we can pass the full (non-sharded) input to capture the graph
# pyre-fixme
functorch._src.aot_autograd.aot_function = patched_aot_function


class TrainingPhase(Enum):
    FORWARD = auto()
    BACKWARD = auto()


@dataclass
class Schema:
    mesh: DeviceMesh
    placements: List[Placement]


def _is_partial_dtensor(obj: object) -> bool:
    """check if object is 1) DTensor and  2) with any placement of _Partial"""
    if not isinstance(obj, DTensor):
        return False

    is_partial = False
    for placement in obj.placements:
        if isinstance(placement, _Partial):
            is_partial = True
            break

    return is_partial


def _dispatch_with_local_tensors(
    op: torch._ops.OpOverload,
    local_args: Tuple[object, ...],
    kwargs: Dict[str, object] = {},
    specs: Dict[
        torch.Tensor,
        Tuple[torch.Size, DeviceMesh, Sequence[Placement], Sequence[Placement]],
    ] = {},
) -> object:
    def redistribute(arg: object) -> object:
        return (
            _redistribute_with_local_tensor(arg, *specs[arg])
            if isinstance(arg, torch.Tensor) and arg in specs
            else arg
        )

    # FIXME: this is broken because it won't redistributed potential tensors on the kwargs
    return op(*tree_map(redistribute, local_args), **kwargs)


def _get_dtensor_dispatch_graph(
    node: fx.Node,
    node_to_obj: Dict[fx.Node, object],
) -> fx.GraphModule:
    def remap_arg(arg: object) -> object:
        if isinstance(arg, torch.fx.Node):
            obj = node_to_obj[arg]
            if _get_tracer(obj):
                # This is a shared arg, already has a tracer from previous
                # tracing. Delete the tracer.
                del cast(Dict[object, object], obj.__dict__)[proxy_slot]
            return obj
        else:
            return arg

    args = tree_map(remap_arg, node.args)
    # kwargs in this set of tests are all constants
    kwargs = cast(Dict[str, object], node.kwargs)

    op_overload = cast(torch._ops.OpOverload, node.target)

    # run dispatch once to get the real DTensor output
    out = operator_dispatch(
        op_overload,
        args,
        kwargs,  # kwargs in this set of tests are all constants
        DTensor._op_to_rules,
        DTensor._custom_dispatch_ops,
    )
    node_to_obj[node] = out

    # get DTensor specs for inputs and outputs
    (target_schema, redistribute, output_sharding,) = propagate_input_sharding(
        op_overload,
        args,
        kwargs,
        DTensor._op_to_rules,
    )
    # ===== Begin code taken from pack_args_kwargs_with_local_tensor =====
    flatten_args, args_tree_spec = tree_flatten(args)
    flatten_args_schema, _ = tree_flatten(target_schema.args_schema)

    specs: Dict[
        torch.Tensor,
        Tuple[
            torch.Size,
            DeviceMesh,
            Sequence[Placement],
            Sequence[Placement],
        ],
    ] = {}
    for i, arg in enumerate(flatten_args):
        if isinstance(arg, DTensor):
            if redistribute:
                specs[arg._local_tensor] = (
                    arg.size(),
                    flatten_args_schema[i].mesh,
                    arg.placements,
                    flatten_args_schema[i].placements,
                )
            flatten_args_schema[i] = arg._local_tensor

    local_target_args = tree_unflatten(flatten_args_schema, args_tree_spec)
    # ===== End code taken from pack_args_kwargs_with_local_tensor =====

    # FIXME: this is broken when kwargs contains tensors
    #        or if a non-tensor kwarg was modified by the sharding propagation
    #        (in order to fix, need to port over pack_args_kwargs_with_local_tensor for kwargs as well)

    dispatch = partial(
        _dispatch_with_local_tensors,
        op_overload,
        kwargs=kwargs,
        specs=specs,
    )

    def unwrap_local(e: object) -> object:
        return e._local_tensor if isinstance(e, DTensor) else e

    return make_fx(dispatch)(local_target_args)


def _build_dummy_add_graph(
    dt: DTensor, node_to_obj: Dict[fx.Node, object]
) -> fx.GraphModule:
    """
    creates a graph for a dummy add function from a partial DTensor.
    This dummy add is used for triggering all_reduce on a Partial DTensor
    during the DTensor expansion of the traced graph.
    """

    def dummy_add(grad: torch.Tensor, zero: torch.Tensor) -> torch.Tensor:
        return grad + zero

    grad: torch.Tensor = dt._local_tensor
    zero: torch.Tensor = torch.zeros_like(dt._local_tensor)

    traced_add = make_fx(dummy_add)(grad, zero)

    placeholders = [n for n in traced_add.graph.nodes if n.op == OP.PLACEHOLDER]
    call_functions = [
        n for n in traced_add.graph.nodes if n.op == OP.CALL_FUNCTION
    ]
    assert len(placeholders) == 2
    assert len(call_functions) == 1
    node_to_obj[placeholders[0]] = dt
    node_to_obj[placeholders[1]] = zero

    traced_dispatch = _get_dtensor_dispatch_graph(
        call_functions[0], node_to_obj
    )

    traced_dispatch.graph.lint()

    return traced_dispatch


def _convert_output(
    gm: fx.GraphModule,
    node: fx.Node,
    node_to_obj: Dict[fx.Node, object],
) -> None:
    new_args = []
    has_partial = False
    for argument in node.args[0]:  # type: ignore
        if not isinstance(argument, fx.Node):
            new_args.append(argument)
            continue
        obj = node_to_obj[argument]

        has_partial = _is_partial_dtensor(obj)

        if not has_partial:
            continue

        # we know it's a dtensor from is partial DT check...
        dt = cast(DTensor, obj)

        traced_dispatch = _build_dummy_add_graph(dt, node_to_obj)

        wait = [n for n in traced_dispatch.graph.nodes if n.name == "wait_comm"]
        add = [n for n in traced_dispatch.graph.nodes if n.name == "add"]
        assert len(wait) == 1 and len(add) == 1
        add[0].replace_all_uses_with(wait[0])
        traced_dispatch.graph.lint()
        traced_dispatch.graph.eliminate_dead_code()

        value_remap: Dict[fx.Node, fx.Node] = {}
        for dtn in traced_dispatch.graph.nodes:
            if dtn.op == OP.PLACEHOLDER:
                # do nothing, ignore placeholders, as it has
                # already been prepared in value_remap
                value_remap[dtn] = argument
            elif dtn.op == OP.OUTPUT:
                assert (
                    len(dtn.args) == 1 and len(dtn.args[0]) == 1
                ), f"Expecting single output, but got {dtn.args} {len(dtn.args)}"
                new_args.append(value_remap[dtn.args[0][0]])
            else:
                if dtn.op == OP.GET_ATTR:
                    setattr(
                        gm,
                        dtn.target,
                        getattr(traced_dispatch, dtn.target),
                    )
                with gm.graph.inserting_before(node):
                    value_remap[dtn] = gm.graph.node_copy(
                        dtn, lambda n: value_remap[n]
                    )
    if has_partial:
        rank0_info(logger, "The output has partial arguments.")
        gm.graph.erase_node(node)
        gm.graph.output(new_args)
    else:
        rank0_info(logger, "The output does not have partial arguments.")
    return


def _rebuild_graph(
    gm: fx.GraphModule,
    node_replacements: Dict[torch.fx.Node, torch.fx.GraphModule],
) -> None:
    # replace nodes in local traced graph with DTensor's dispatch graph
    for node in gm.graph.nodes:
        if node not in node_replacements:
            continue

        traced_dispatch = node_replacements[node]
        # Map DT's dispatch graph input placeholder nodes to the ones in
        # local traced graph. It uses index-based accessing, which is
        # brittle, just for testing purpose.
        flatten_args, _ = tree_flatten(node.args)
        i, value_remap = 0, {}
        for dtn in traced_dispatch.graph.nodes:
            if dtn.op == OP.PLACEHOLDER:
                value_remap[dtn] = flatten_args[i]
                i += 1

        # insert DT's dispatch graph to traced local graph.
        with gm.graph.inserting_before(node):
            for dtn in traced_dispatch.graph.nodes:
                if dtn.op == OP.PLACEHOLDER:
                    # do nothing, ignore placeholders, as it has already
                    # been prepared in value_remap
                    pass
                elif dtn.op == OP.OUTPUT:
                    # TODO: AssertionError: Expecting single output, but got ([getitem, getitem_1, getitem_2],)
                    assert (
                        len(dtn.args) == 1
                    ), f"Expecting single output, but got {dtn.args} {len(dtn.args[0])}"
                    node.replace_all_uses_with(value_remap[dtn.args[0][0]])
                else:
                    value_remap[dtn] = gm.graph.node_copy(
                        dtn, lambda n: value_remap[n]
                    )

    gm.graph.lint()
    gm.graph.eliminate_dead_code()
    gm.recompile()


def _convert_to_distributed(
    training_phase: TrainingPhase,
    gm: fx.GraphModule,
    inps: List[torch.Tensor],
    schemas: List[Schema],
    _allow_partial: bool = False,
) -> fx.GraphModule:
    node_to_obj: Dict[fx.Node, object] = {}
    # map local op node in traced_f to its corresponding subgraph of
    # DTensor ops.
    node_replacements: Dict[torch.fx.Node, torch.fx.GraphModule] = {}

    rank0_info(logger, f"Training phase: {training_phase}")
    for i, node in enumerate(gm.graph.nodes):
        rank0_info(logger, f"node{i}: op={node.op} target={node.target}")
        if node.op == OP.PLACEHOLDER:
            assert i < len(
                inps
            ), f"got more placeholer nodes ({i + 1}) than inputs ({len(inps)})"
            if training_phase == TrainingPhase.FORWARD:
                # in the forward phase we start with the full "global" ensors.
                # we needed this because we needed to capture the original graph.
                node_to_obj[node] = distribute_tensor(  # DTensor.from_local(
                    inps[i],
                    schemas[i].mesh,
                    schemas[i].placements,
                )
            else:
                # But in the backward pass we got "real" sharded inputs
                # so we have to actually make DTensors out of them
                assert training_phase == TrainingPhase.BACKWARD
                node_to_obj[node] = DTensor.from_local(
                    inps[i],
                    schemas[i].mesh,
                    schemas[i].placements,
                )

        elif isinstance(node.target, torch._ops.OpOverload):
            node_replacements[node] = _get_dtensor_dispatch_graph(
                node, node_to_obj
            )
        elif node.op == OP.OUTPUT:
            if not _allow_partial:
                _convert_output(gm, node, node_to_obj)
                break
        elif node.op == OP.CALL_FUNCTION:

            def remap_arg(arg: object) -> object:
                if isinstance(arg, torch.fx.Node):
                    obj = node_to_obj[arg]
                    # TODO(anj): we need this for getitem but can we be more generic?
                    if isinstance(obj, tuple):
                        return obj
                    if _get_tracer(obj):
                        # This is a shared arg, already has a tracer from previous
                        # tracing. Delete the tracer.
                        del cast(Dict[object, object], obj.__dict__)[proxy_slot]
                    return obj
                else:
                    return arg

            args = tree_map(remap_arg, node.args)
            node_to_obj[node] = node.target(args[0], args[1])
        else:
            raise ValueError(f"Unrecognized node {node}")

    _rebuild_graph(gm, node_replacements)

    return make_boxed_func(gm)


class SPMD(nn.Module):
    # TODO: add schema_override
    def __init__(self, module: nn.Module, schema: Schema) -> None:
        super().__init__()
        assert schema.placements == [
            Replicate()
        ], "SPMD only support Replicate() parameters for now"

        # TODO: coalesce broadcasts
        for p in module.parameters():
            dist.broadcast(p, src=0)

        self._local_module: nn.Module = module
        self._schema: Schema = schema
        self._compiled_m: Optional[nn.Module] = None

    def _compile(
        self,
        training_phase: TrainingPhase,
        gm: fx.GraphModule,
        inps: List[torch.Tensor],
    ) -> fx.GraphModule:
        def is_param(t: torch.Tensor) -> bool:
            # N.B.: id(t) and id(param) does not match
            return t.storage().data_ptr() in [
                p.storage().data_ptr() for p in self._local_module.parameters()
            ]

        shard_schema: Schema = Schema(
            mesh=self._schema.mesh, placements=[Shard(0)]
        )
        schemas: List[Schema] = [
            self._schema if is_param(inp) else shard_schema for inp in inps
        ]

        return _convert_to_distributed(training_phase, gm, inps, schemas)

    def forward(
        self, *args: Tuple[object], **kwargs: Dict[str, object]
    ) -> object:
        if self._compiled_m is None:
            flat_args, _ = tree_flatten(args)
            flat_kwargs, _ = tree_flatten(kwargs)
            input_set: Set[object] = set(flat_args + flat_kwargs)

            def gather_inputs_for_compilation(
                inps: Tuple[object, ...],
            ) -> Tuple[object, ...]:
                compile_inps = tuple(
                    x
                    if not isinstance(x, torch.Tensor) or x not in input_set
                    else DTensor.from_local(x, self._schema.mesh, [Shard(0)])
                    .redistribute(self._schema.mesh, [Replicate()])
                    .to_local()
                    for x in inps
                )
                return compile_inps

            self._compiled_m = aot_module(
                self._local_module,
                partial(self._compile, TrainingPhase.FORWARD),
                partial(self._compile, TrainingPhase.BACKWARD),
                pre_compile_fn=gather_inputs_for_compilation,
                decompositions=_CURRENT_DECOMPOSITION_TABLE,
            )
        return cast(nn.Module, self._compiled_m)(*args, **kwargs)<|MERGE_RESOLUTION|>--- conflicted
+++ resolved
@@ -17,19 +17,13 @@
 from torch.utils._pytree import tree_flatten, tree_map, tree_unflatten
 
 from spmd.tensor import DeviceMesh, DTensor, distribute_tensor
-<<<<<<< HEAD
-from spmd.tensor import operator_dispatch, propagate_input_sharding
-from spmd.tensor import Placement, Replicate, Shard, _Partial
-from spmd.tensor import _redistribute_with_local_tensor
-=======
-from spmd.tensor.dispatch import (
+from spmd.tensor import (
     operator_dispatch,
     propagate_input_sharding,
     _CURRENT_DECOMPOSITION_TABLE,
 )
-from spmd.tensor.placement_types import Placement, Replicate, Shard, _Partial
-from spmd.tensor.redistribute import _redistribute_with_local_tensor
->>>>>>> 43fe1f7c
+from spmd.tensor import Placement, Replicate, Shard, _Partial
+from spmd.tensor import _redistribute_with_local_tensor
 
 from .graph_utils import OP
 from .log_utils import rank0_info
