--- conflicted
+++ resolved
@@ -1,96 +1,8 @@
 # Copyright (c) Meta Platforms, Inc. and affiliates
-<<<<<<< HEAD
 from spmd.tensor import distribute_module, distribute_tensor
 from spmd.tensor.device_mesh import DeviceMesh
-from spmd.api import Schema, SPMD
+from spmd.compiler.api import Schema, SPMD
 from spmd.tensor.placement_types import Shard, Replicate
-=======
-from typing import Optional, Callable
-import torch.nn as nn
-from spmd.tensor import distribute_tensor
-from spmd.tensor.api import DTensor
-from spmd.tensor.device_mesh import get_global_device_mesh, DeviceMesh
-from spmd.tensor.placement_types import Replicate, Shard
-from spmd.compiler.api import Schema, SPMD
-
-
-def distribute_module(
-    module: nn.Module,
-    device_mesh: Optional[DeviceMesh] = None,
-    partition_fn: Optional[Callable[[str, nn.Module], None]] = None,
-    input_fn: Optional[Callable[..., None]] = None,
-    output_fn: Optional[Callable[..., None]] = None,
-) -> nn.Module:
-    """
-    This function converts all module parameters to :class:`DTensor` parameters
-    according to the `partition_fn` specified. It could also control the input or
-    output of the module by specifying the `input_fn` and `output_fn`. (i.e. convert
-    the input to :class:`DTensor`, convert the output back to torch.Tensor)
-    Args:
-        module (:class:`nn.Module`): user module to be partitioned.
-        device_mesh (:class:`DeviceMesh`): the device mesh to place the module.
-        partition_fn (Callable): the function to partition parameters (i.e. shard certain
-            parameters across the `device_mesh`). If `partition_fn` is not specified,
-            by default we replicate all module parameters of `module` across the mesh.
-        input_fn (Callable): specify the input distribution, i.e. could control how the
-            input of the module is sharded. `input_fn` will be installed as a module
-            `forward_pre_hook` (pre forward hook).
-        output_fn (Callable): specify the output distribution, i.e. could control how the
-            output is sharded, or convert it back to torch.Tensor. output_fn will be
-            installed as a module `forward_hook` (post forward hook).
-
-    Returns:
-        A module that contains parameters/buffers that are all `DTensor`s.
-    """
-
-    if device_mesh is None:
-        device_mesh = get_global_device_mesh()
-
-    def replicate_module_params_buffers(m: nn.Module, mesh: DeviceMesh) -> None:
-        # This function loop over the immediate module parameters and
-        # buffers, replicate all non DTensor params/buffers to DTensor
-        # parameters/buffers, if they have not been partitioned in the
-        # partition_fn, we can't easily use `module._apply` here
-        # because we don't know what happened inside partition_fn as
-        # user could do anything, i.e. install hooks, and we want to
-        # preserve those.
-        full_replicate = [Replicate()] * mesh.ndim
-        for key, param in m._parameters.items():
-            if param is not None and not isinstance(param, DTensor):
-                m.register_parameter(
-                    key,
-                    nn.Parameter(
-                        distribute_tensor(param.data, mesh, full_replicate)
-                    ),
-                )
-        for key, buffer in m._buffers.items():
-            if buffer is not None and not isinstance(buffer, DTensor):
-                m._buffers[key] = distribute_tensor(
-                    buffer, mesh, full_replicate
-                )
-
-    if partition_fn is None:
-        # if partition_fn not specified, we by default replicate
-        # all module params/buffers
-        for name, submod in module.named_modules():
-            replicate_module_params_buffers(submod, device_mesh)
-    else:
-        # apply partition_fun to submodules
-        for name, submod in module.named_modules():
-            partition_fn(name, submod)
-            replicate_module_params_buffers(submod, device_mesh)
-
-    # register input_fn as module forward pre hook
-    if input_fn is not None:
-        module.register_forward_pre_hook(lambda _, inputs: input_fn(inputs))  # type: ignore
-    # register input_fn as module forward hook
-    if output_fn is not None:
-        module.register_forward_hook(
-            lambda mod, inputs, outputs: output_fn(outputs)  # type: ignore
-        )
-
-    return module
->>>>>>> f35d27d3
 
 
 # All public APIs from spmd package
