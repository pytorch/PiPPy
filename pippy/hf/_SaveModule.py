--- conflicted
+++ resolved
@@ -1,9 +1,6 @@
 import torch.distributed as dist
 from pippy.IR import Pipe
-<<<<<<< HEAD
 import torch
-=======
->>>>>>> c7d89746
 
 from itertools import chain
 import tempfile
@@ -116,11 +113,8 @@
 
     weight_map = {}
     for idx, (_, submod) in enumerate(pipe.split_gm.named_children()):  # type: ignore
-<<<<<<< HEAD
         index_dict["metadata"]["total_size"] += _get_module_size(submod)
-
-=======
->>>>>>> c7d89746
+        
         # chain both params and buffers generators together
         params_buffers = chain(
             submod.named_parameters(), submod.named_buffers()
