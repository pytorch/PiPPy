# (c) Meta Platforms, Inc. and affiliates. Confidential and proprietary.

import logging
from abc import ABC, abstractmethod
from collections import defaultdict
from typing import Any, Callable, Dict, List, Optional, Tuple, Union

import torch
import torch.distributed as dist
from torch.profiler import record_function

from pippy.IR import Pipe
from pippy.microbatch import merge_chunks, split_args_kwargs_into_chunks
from pippy.PipelineStage import PipelineStageBase

logger = logging.getLogger(__name__)


class PipelineSchedule(ABC):
    def __init__(
        self,
        n_microbatches: int,
        loss_fn: Optional[Callable] = None,
        output_merge_spec: Optional[Union[Dict[str, Any], Tuple[Any]]] = None,
    ):
        # From arguments
        self._n_microbatches = n_microbatches
        self._loss_fn = loss_fn
        self._output_merge_spec = output_merge_spec
        # Derived
        self._has_backward = self._loss_fn is not None
        # To be filled by subclasses
        self._pipe_info: Optional[Pipe.PipeInfo] = None

    @abstractmethod
    def step_microbatches(
        self,
        arg_mbs: Optional[List] = None,
        kwarg_mbs: Optional[List] = None,
        target_mbs: Optional[List] = None,
        losses: Optional[List] = None,
    ):
        """
        Run one iteration of the pipeline schedule with list of microbatches.
        Will go through all the microbatches according to the schedule
        implementation.

        Args:
            microbatches: list of microbatch args.
        """
        raise NotImplementedError

    @abstractmethod
    def step(self, *args, target=None, losses: Optional[List] = None, **kwargs):
        """
        Run one iteration of the pipeline schedule with *whole-batch* input.
        Will chunk the input into microbatches automatically, and go through the
        microbatches according to the schedule implementation.

        args: positional arguments to the model (as in non-pipeline case).
        kwargs: keyword arguments to the model (as in non-pipeline case).
        target: target for the loss function.
        losses: a list to store the losses for each microbatch.
        """
        raise NotImplementedError

    def _check_inputs(
        self,
        arg_mbs: Optional[List] = None,
        kwarg_mbs: Optional[List] = None,
        target_mbs: Optional[List] = None,
        losses: Optional[List] = None,
    ):
        """
        Pre-process/check inputs
        """

        def check_type_and_len(mbs, name: str):
            if not isinstance(mbs, list):
                raise TypeError(f"{name} must be a list but got a {type(mbs)}")
            if len(mbs) != self._n_microbatches:
                raise ValueError(
                    f"Expecting {self._n_microbatches} {name} but got {len(mbs)}"
                )

        if arg_mbs is not None:
            check_type_and_len(arg_mbs, "arg_mbs")
        else:
            arg_mbs = [()] * self._n_microbatches

        if kwarg_mbs is not None:
            check_type_and_len(kwarg_mbs, "kwarg_mbs")
        else:
            kwarg_mbs = [{}] * self._n_microbatches

        if target_mbs is not None:
            check_type_and_len(target_mbs, "target_mbs")

        if losses is not None:
            assert isinstance(
                losses, list
            ), f"losses must be a list but got a {type(losses)}"

        return arg_mbs, kwarg_mbs

    def _compute_loss(self, output, target):
        return self._loss_fn(output, target)  # type: ignore[misc]

    def _split_inputs(
        self,
        args: Tuple[Any, ...],
        kwargs: Optional[Dict[str, Any]] = None,
    ):
        """
        Splits a full-batch input into chunks (i.e. microbatches) and returns
        the chunks
        """
        if self._pipe_info is not None:
            # Use spec from `pipe_info`
            args_chunk_spec = self._pipe_info.args_chunk_spec
            kwargs_chunk_spec = self._pipe_info.kwargs_chunk_spec
        else:
            # Use default spec from `microbatch.py` (i.e. chunk dim 0 for each arg/kwarg)
            args_chunk_spec = None
            kwargs_chunk_spec = None

        if args or kwargs:
            args_split, kwargs_split = split_args_kwargs_into_chunks(
                args,
                kwargs,
                self._n_microbatches,
                args_chunk_spec,
                kwargs_chunk_spec,
            )
            return args_split, kwargs_split
        else:
            # Empty inputs (e.g. when called on middle stages)
            # Return a list of empty tuples/dicts with matching length as chunks
            return [()] * self._n_microbatches, [{}] * self._n_microbatches

    def _merge_outputs(self, output_chunks: List[Any]) -> Any:
        """
        Merge output chunks back to a batch state.
        If output_merge_spec is None, the utility will merge output chunks by dimension 0 (batch dim).
        """
        return merge_chunks(
            output_chunks,
            self._output_merge_spec,
        )


def sorted_batch_isend_irecv(p2p_ops: List[dist.P2POp]) -> Dict[int, dist.Work]:
    """
    Sorts the list of P2P ops by the peer rank, and then calls
    batch_isend_irecv. Return a dictionary of works by peer rank. This function
    helps us avoid hangs in case of skip connections.
    """
    # Arrange p2p_ops by peer rank:
    #   int is the peer rank;
    #   List is the list of ops towards the peer
    ops_by_peer: Dict[int, List[dist.P2POp]] = defaultdict(list)
    work_by_peer: Dict[int, dist.Work] = {}
    if len(p2p_ops) == 0:
        return work_by_peer

    # Classify the ops by peer rank
    for op in p2p_ops:
        ops_by_peer[op.peer].append(op)

    # Call batch_isend_irecv per peer, in sorted order of the peers (to avoid hangs)
    for peer, ops in sorted(ops_by_peer.items()):
        work_by_peer[peer] = dist.batch_isend_irecv(ops).pop()

    return work_by_peer


class PipelineScheduleSingle(PipelineSchedule):
    """
    Base class for single-stage schedules.
    Implements the `step` method.
    Derived classes should implement `step_microbatches`.
    """
    def __init__(
        self,
        stage: PipelineStageBase,
        n_microbatches: int,
        loss_fn: Optional[Callable] = None,
        output_merge_spec: Optional[Union[Dict[str, Any], Tuple[Any]]] = None,
    ):
        # Init parent
        super().__init__(
            n_microbatches=n_microbatches,
            loss_fn=loss_fn,
            output_merge_spec=output_merge_spec,
        )
        self._pipe_info = (
            stage.pipe_info if hasattr(stage, "pipe_info") else None  # type: ignore[attr-defined]
        )
        # Self attributes
        self._stage = stage
        self._num_stages = stage.num_stages
        # Set the same has_backward flag for stage object
        self._stage.has_backward = self._has_backward
        self._should_compute_loss: bool = (
            self._stage.is_last and self._loss_fn is not None
        )
        logger.debug(
            f"[{self._stage.stage_index}] Should compute loss: {self._should_compute_loss}"
        )

    def step(self, *args, target=None, losses: Optional[List] = None, **kwargs):
        # Clean per iteration
        self._stage.clear_runtime_states()

        # Split inputs into microbatches
        args_split, kwargs_split = self._split_inputs(args, kwargs)

        # Split target into microbatches
        if target is not None:
<<<<<<< HEAD
            targets_split = list(
                torch.tensor_split(target, self._n_microbatches)
            )
=======
            targets_split = torch.tensor_split(target, self._n_microbatches)
>>>>>>> cbfe468f
        else:
            targets_split = None

        # Run microbatches
        self.step_microbatches(args_split, kwargs_split, targets_split, losses)

        # Return merged results per original format
        if self._stage.is_last:
            return self._merge_outputs(self._stage.output_chunks)
        else:
            return None


class ScheduleGPipe(PipelineScheduleSingle):
    def step_microbatches(
        self,
        arg_mbs: Optional[List] = None,
        kwarg_mbs: Optional[List] = None,
        target_mbs: Optional[List] = None,
        losses: Optional[List] = None,
    ):
        arg_mbs, kwarg_mbs = self._check_inputs(
            arg_mbs, kwarg_mbs, target_mbs, losses
        )

        # Internal loss container
        internal_losses = []
        # Delay send waits
        fwd_sends_to_wait: List[dist.Work] = []

        # Run microbatches
        for i in range(self._n_microbatches):
            with record_function(f"Forward {i}"):
                ops = self._stage.get_fwd_recv_ops()
                works = sorted_batch_isend_irecv(ops)
                for work in works.values():
                    work.wait()

                output = self._stage.forward_one_chunk(arg_mbs[i], kwarg_mbs[i])  # type: ignore[index]

                ops = self._stage.get_fwd_send_ops()
                works = sorted_batch_isend_irecv(ops)
                fwd_sends_to_wait.extend(works.values())

            logger.debug(
                f"[{self._stage.stage_index}] Forwarded microbatch {i}"
            )

            if self._should_compute_loss:
                target = target_mbs[i]  # type: ignore[index]
                loss = self._compute_loss(output, target)
                internal_losses.append(loss)
                logger.debug(
                    f"[{self._stage.stage_index}] Loss of microbatch {i}: {loss}"
                )

        # Wait for all forward sends to finish
        # This should not have performance impact because by the time the first
        # backward arrives all the forward sends should have been finished.
        for work in fwd_sends_to_wait:
            work.wait()

        # No loss function, no need to run backward
        if not self._has_backward:
            return

        # Run backward
        # Delay send waits
        bwd_sends_to_wait: List[dist.Work] = []
        for i in range(self._n_microbatches):
            with record_function(f"Backward {i}"):
                ops = self._stage.get_bwd_recv_ops()
                works = sorted_batch_isend_irecv(ops)
                for work in works.values():
                    work.wait()

                loss = internal_losses[i] if len(internal_losses) > 0 else None
                self._stage.backward_one_chunk(loss=loss)

                ops = self._stage.get_bwd_send_ops()
                works = sorted_batch_isend_irecv(ops)
                bwd_sends_to_wait.extend(works.values())

            logger.debug(
                f"[{self._stage.stage_index}] Backwarded microbatch {i}"
            )

        # Return losses if there is a container passed in
        if losses is not None:
            # Clean external container first
            losses.clear()
            # Copy internal losses to external container
            losses.extend(internal_losses)

        # Wait for all backward sends to finish
        for work in bwd_sends_to_wait:
            work.wait()


class Schedule1F1B(PipelineScheduleSingle):
    def step_microbatches(
        self,
        arg_mbs: Optional[List] = None,
        kwarg_mbs: Optional[List] = None,
        target_mbs: Optional[List] = None,
        losses: Optional[List] = None,
    ):
        arg_mbs, kwarg_mbs = self._check_inputs(
            arg_mbs, kwarg_mbs, target_mbs, losses
        )

        # Internal loss container
        internal_losses = []

        # forward for num_microbatches + backward for num_microbatches
        total_ops = self._n_microbatches * 2

        # Example, 4 GPUs, 8 microbatches
        # Stage 0: 6 warmup, 2 1f1b, 6 cooldown
        # Stage 1: 4 warmup, 4 1f1b, 4 cooldown
        # Stage 2: 2 warmup, 6 1f1b, 2 cooldown
        # Stage 3: 0 warmup, 8 1f1b, 0 cooldown
        # fwd only
        warmup_steps = min(
            self._n_microbatches,
            2 * (self._num_stages - self._stage.stage_index - 1),
        )

        # fwd + bwd
        main_1f1b_steps = self._n_microbatches - warmup_steps

        # bwd only
        cooldown_steps = total_ops - (warmup_steps + (2 * main_1f1b_steps))

        total_steps = warmup_steps + main_1f1b_steps + cooldown_steps

        logger.debug(
            f"Stage {self._stage.stage_index}: "
            f"Warmup steps: {warmup_steps}, "
            f"Main 1F1B steps: {main_1f1b_steps}, "
            f"Cooldown steps: {cooldown_steps}, "
            f"Total steps: {total_steps}"
        )

        # Delay send waits
        fwd_sends_to_wait: List[dist.Work] = []
        bwd_sends_to_wait: List[dist.Work] = []

        for i in range(total_steps):
            if i < self._n_microbatches:
                # forward
                with record_function(f"Forward {i}"):
                    ops = self._stage.get_fwd_recv_ops()
                    works = sorted_batch_isend_irecv(ops)
                    for work in works.values():
                        work.wait()

                    output = self._stage.forward_one_chunk(arg_mbs[i], kwarg_mbs[i])  # type: ignore[index]

                    ops = self._stage.get_fwd_send_ops()
                    works = sorted_batch_isend_irecv(ops)
                    fwd_sends_to_wait.extend(works.values())

                if self._should_compute_loss:
                    target = target_mbs[i]  # type: ignore[index]
                    loss = self._compute_loss(output, target)
                    internal_losses.append(loss)
                    logger.debug(
                        f"[{self._stage.stage_index}] Loss of microbatch {i}: {loss}"
                    )

            if i >= warmup_steps and self._has_backward:
                # backward
                with record_function(f"Backward {i}"):
                    ops = self._stage.get_bwd_recv_ops()
                    works = sorted_batch_isend_irecv(ops)
                    for work in works.values():
                        work.wait()

                    loss = (
                        internal_losses[i] if len(internal_losses) > 0 else None
                    )
                    self._stage.backward_one_chunk(loss=loss)

                    ops = self._stage.get_bwd_send_ops()
                    works = sorted_batch_isend_irecv(ops)
                    bwd_sends_to_wait.extend(works.values())

        # Wait for all forward sends to finish
        for work in fwd_sends_to_wait:
            work.wait()

        # Wait for all backward sends to finish
        for work in bwd_sends_to_wait:
            work.wait()

        # Return losses if there is a container passed in
        if losses is not None:
            # Clean external container first
            losses.clear()
            # Copy internal losses to external container
            losses.extend(internal_losses)

<<<<<<< HEAD

class PipelineScheduleMulti(PipelineSchedule):
    """
    Base class for multi-stage schedules.
    Implements the `step` method.
    Derived classes should implement `step_microbatches`.
    """

    def __init__(
        self,
        stages: List[PipelineStageBase],
        n_microbatches: int,
        loss_fn: Optional[Callable] = None,
        output_merge_spec: Optional[Union[Dict[str, Any], Tuple[Any]]] = None,
    ):
        if len(stages) <= 1:
            raise ValueError(
                f"Multi-stage schedule expects at least two stages but got {len(stages)}"
            )
        # Init parent
        super().__init__(
            n_microbatches=n_microbatches,
            loss_fn=loss_fn,
            output_merge_spec=output_merge_spec,
        )
        self._pipe_info = (
            stages[0].pipe_info if hasattr(stages[0], "pipe_info") else None  # type: ignore[attr-defined]
        )
        # Self attributes
        self._stages = stages
        self._num_stages = stages[0].num_stages
        # Set the same has_backward flag for stage object
        for stage in self._stages:
            stage.has_backward = self._has_backward

    def step(self, *args, target=None, losses: Optional[List] = None, **kwargs):
        # Clean per iteration
        for stage in self._stages:
            stage.clear_runtime_states()

        # Split inputs into microbatches
        args_split, kwargs_split = self._split_inputs(args, kwargs)

        # Split target into microbatches
        if target is not None:
            targets_split = list(
                torch.tensor_split(target, self._n_microbatches)
            )
        else:
            targets_split = None

        # Run microbatches
        self.step_microbatches(args_split, kwargs_split, targets_split, losses)

        # Return merged results per original format
        for stage in self._stages:
            if stage.is_last:
                return self._merge_outputs(stage.output_chunks)
        # Does not contain the last stage
        return None
=======
>>>>>>> cbfe468f


class ScheduleLoopedBFS(PipelineScheduleMulti):
    def step_microbatches(
        self,
        arg_mbs: Optional[List] = None,
        kwarg_mbs: Optional[List] = None,
        target_mbs: Optional[List] = None,  # TODO
        losses: Optional[List] = None,  # TODO
    ):
        # Pre-process inputs
        if arg_mbs is not None:
            # TODO: fix this so it is preset
            self._n_microbatches = len(arg_mbs)
            assert len(arg_mbs) == self._n_microbatches
        else:
            arg_mbs = [()] * self._n_microbatches

        if kwarg_mbs is not None:
            assert len(kwarg_mbs) == self._n_microbatches
        else:
            kwarg_mbs = [{}] * self._n_microbatches

        for s, stage in enumerate(self._stages):
            for i in range(self._n_microbatches):
                with record_function(f"Stage {s} Forward"):
                    ops = stage.get_fwd_recv_ops()
                    if ops:
                        dist.batch_isend_irecv(ops).pop().wait()

                    stage.forward_one_chunk(arg_mbs[i], kwarg_mbs[i])

                    ops = stage.get_fwd_send_ops()
                    if ops:
                        dist.batch_isend_irecv(ops)

        for stage in reversed(self._stages):
            for i in range(self._n_microbatches):
                with record_function(f"Stage {stage.stage_index} Backward"):
                    ops = stage.get_bwd_recv_ops()
                    if ops:
                        dist.batch_isend_irecv(ops).pop().wait()

                    stage.backward_one_chunk()

                    ops = stage.get_bwd_send_ops()
                    if ops:
                        dist.batch_isend_irecv(ops)


class ScheduleInterleaved1F1B(PipelineScheduleMulti):
    def __init__(
        self,
        stages: List[PipelineStageBase],
        n_microbatches: int,
        loss_fn: Optional[Callable] = None,
        output_merge_spec: Optional[Union[Dict[str, Any], Tuple[Any]]] = None,
    ):
        self.pp_group_size = stages[0].group_size
        # TODO: is this limitation a must?
        if n_microbatches % self.pp_group_size != 0:
            raise ValueError(
                f"Interleaved 1F1B schedule requires the number of microbatches ({self._n_microbatches}) \
                to be a multiple of the number of pipeline ranks ({self.pp_group_size})."
            )

        super().__init__(
            stages=stages,
            n_microbatches=n_microbatches,
            loss_fn=loss_fn,
            output_merge_spec=output_merge_spec,
        )

        self.n_local_stages = len(stages)
        self.rank = stages[0].group_rank

    def step_microbatches(
        self,
        arg_mbs: Optional[List] = None,
        kwarg_mbs: Optional[List] = None,
        target_mbs: Optional[List] = None,  # TODO
        losses: Optional[List] = None,  # TODO
    ):
        """
        # n_loop = n_stage / n_pp
        # run microbatches in sequences of NPp

        schedule operates at the rank level

        highest rank has a warmup (F only) count of [len(stages) - 1] * seq_size
        each hop away from highest rank adds 2 warmup stages
            - one happened before highest rank's warmup started,
            - one waiting for backward result to trickle down from highest rank
        dist_from_highest = (worldsize - 1) - rank

        total_steps = warmup_steps + (num_stages * num_microbatch)


        Rank 0: 0F 0F 0F 0F 2F 2F 2F 2F
        Rank 1:    1F 1F 1F 1F 3F3B 3F 3F 3F
        """
        arg_mbs, kwarg_mbs = self._check_inputs(
            arg_mbs, kwarg_mbs, target_mbs, losses
        )

        # warmup steps for latest pp stage is trivial to compute
        # increment warmup_steps by 2 for each hop away
        warmup_steps = (self.n_local_stages - 1) * self.pp_group_size
        warmup_steps += 2 * ((self.pp_group_size - 1) - self.rank)
        fwd_bwd_steps = (
            self.n_local_stages * self._n_microbatches
        ) - warmup_steps
        cooldown_steps = (
            self.n_local_stages * self._n_microbatches
        ) - fwd_bwd_steps

        assert (
            warmup_steps + fwd_bwd_steps * 2 + cooldown_steps
            == self.n_local_stages * self._n_microbatches * 2
        )
        self.total_steps = warmup_steps + fwd_bwd_steps + cooldown_steps

        logger.debug(
            f"""
            rank {self.rank}
            warmup_steps {warmup_steps}
            1f1b {fwd_bwd_steps}
            cooldown_steps {cooldown_steps}
            """
        )

        def microbatch_index(step):
            # Given the step index, find the corresponding microbatch index.

            # equivalent to a triple nested loop like this          ...
            # for gpu in range(self.pp_group_size):
            #     for stage in self.stages:
            #         for microbatch_within_sequence:
            #             ...
            return (step % self.pp_group_size) + self.pp_group_size * int(
                step / (self.pp_group_size * self.n_local_stages)
            )

        def forward_stage_local_index(step):
            return (step // self.pp_group_size) % self.n_local_stages

        def backward_stage_local_index(step):
            return (
                self.n_local_stages
                - 1
                - ((step - warmup_steps) // self.pp_group_size)
                % self.n_local_stages
            )

        for step in range(self.total_steps):
            # warmup, forward only
            if step < warmup_steps:
                fwd_stage = self._stages[forward_stage_local_index(step)]
                mb_index = microbatch_index(step)
                logger.debug(
                    f"{self.rank}: {step=}, {fwd_stage.stage_index=}, {mb_index=}"
                )

                with record_function(f"Forward {step}"):
                    ops = fwd_stage.get_fwd_recv_ops()
                    if ops:
                        dist.batch_isend_irecv(ops).pop().wait()

                    fwd_stage.forward_one_chunk(arg_mbs[mb_index])  # type: ignore[index]

                    ops = fwd_stage.get_fwd_send_ops()
                    if ops:
                        dist.batch_isend_irecv(ops)
            # 1f1b
            elif warmup_steps <= step < warmup_steps + fwd_bwd_steps:
                fwd_stage = self._stages[forward_stage_local_index(step)]
                bwd_stage = self._stages[backward_stage_local_index(step)]
                logger.debug(
                    f"{self.rank}: {step=}, {fwd_stage.stage_index=}, {bwd_stage.stage_index=}, {mb_index=}"
                )
                with record_function(f"1F1B {step}"):
                    ops = fwd_stage.get_fwd_recv_ops()
                    ops.extend(bwd_stage.get_bwd_recv_ops())
                    if ops:
                        dist.batch_isend_irecv(ops).pop().wait()

                    fwd_stage.forward_one_chunk(arg_mbs[mb_index])  # type: ignore[index]
                    ops = fwd_stage.get_fwd_send_ops()

                    bwd_stage.backward_one_chunk()
                    ops.extend(bwd_stage.get_bwd_send_ops())

                    if ops:
                        dist.batch_isend_irecv(ops)
            # cooldown
            else:
                bwd_stage = self._stages[backward_stage_local_index(step)]
                logger.debug(
                    f"{self.rank}: {step=}, {bwd_stage.stage_index=}, {mb_index=}"
                )
                with record_function(f"Cooldown (backward) {step}"):
                    ops = bwd_stage.get_bwd_recv_ops()

                    if ops:
                        dist.batch_isend_irecv(ops).pop().wait()

                    bwd_stage.backward_one_chunk()

                    ops = bwd_stage.get_bwd_send_ops()

                    if ops:
                        dist.batch_isend_irecv(ops)<|MERGE_RESOLUTION|>--- conflicted
+++ resolved
@@ -180,6 +180,7 @@
     Implements the `step` method.
     Derived classes should implement `step_microbatches`.
     """
+
     def __init__(
         self,
         stage: PipelineStageBase,
@@ -217,13 +218,9 @@
 
         # Split target into microbatches
         if target is not None:
-<<<<<<< HEAD
             targets_split = list(
                 torch.tensor_split(target, self._n_microbatches)
             )
-=======
-            targets_split = torch.tensor_split(target, self._n_microbatches)
->>>>>>> cbfe468f
         else:
             targets_split = None
 
@@ -427,7 +424,6 @@
             # Copy internal losses to external container
             losses.extend(internal_losses)
 
-<<<<<<< HEAD
 
 class PipelineScheduleMulti(PipelineSchedule):
     """
@@ -488,8 +484,6 @@
                 return self._merge_outputs(stage.output_chunks)
         # Does not contain the last stage
         return None
-=======
->>>>>>> cbfe468f
 
 
 class ScheduleLoopedBFS(PipelineScheduleMulti):
