# (c) Meta Platforms, Inc. and affiliates. Confidential and proprietary.

import logging
from abc import ABC, abstractmethod
from collections import defaultdict
from typing import Any, Callable, Dict, List, Optional, Tuple, Union

import torch
import torch.distributed as dist
from torch.profiler import record_function

from pippy.IR import Pipe
from pippy.microbatch import merge_chunks, split_args_kwargs_into_chunks
from pippy.PipelineStage import PipelineStageBase

logger = logging.getLogger(__name__)


class PipelineSchedule(ABC):
    def __init__(
        self,
        n_microbatches: int,
        loss_fn: Optional[Callable] = None,
        output_merge_spec: Optional[Union[Dict[str, Any], Tuple[Any]]] = None,
    ):
        # From arguments
        self._n_microbatches = n_microbatches
        self._loss_fn = loss_fn
        self._output_merge_spec = output_merge_spec
        # Derived
        self._has_backward = self._loss_fn is not None
        # To be filled by subclasses
        self._pipe_info: Optional[Pipe.PipeInfo] = None

    @abstractmethod
    def step_microbatches(
        self,
        arg_mbs: Optional[List] = None,
        kwarg_mbs: Optional[List] = None,
        target_mbs: Optional[List] = None,
        losses: Optional[List] = None,
    ):
        """
        Run one iteration of the pipeline schedule with list of microbatches.
        Will go through all the microbatches according to the schedule
        implementation.

        Args:
            microbatches: list of microbatch args.
        """
        raise NotImplementedError

    @abstractmethod
    def step(self, *args, target=None, losses: Optional[List] = None, **kwargs):
        """
        Run one iteration of the pipeline schedule with *whole-batch* input.
        Will chunk the input into microbatches automatically, and go through the
        microbatches according to the schedule implementation.

        args: positional arguments to the model (as in non-pipeline case).
        kwargs: keyword arguments to the model (as in non-pipeline case).
        target: target for the loss function.
        losses: a list to store the losses for each microbatch.
        """
        raise NotImplementedError

    def _check_inputs(
        self,
        arg_mbs: Optional[List] = None,
        kwarg_mbs: Optional[List] = None,
        target_mbs: Optional[List] = None,
        losses: Optional[List] = None,
    ):
        """
        Pre-process/check inputs
        """

        def check_type_and_len(mbs, name: str):
            if not isinstance(mbs, list):
                raise TypeError(f"{name} must be a list but got a {type(mbs)}")
            if len(mbs) != self._n_microbatches:
                raise ValueError(
                    f"Expecting {self._n_microbatches} {name} but got {len(mbs)}"
                )

        if arg_mbs is not None:
            check_type_and_len(arg_mbs, "arg_mbs")
        else:
            arg_mbs = [()] * self._n_microbatches

        if kwarg_mbs is not None:
            check_type_and_len(kwarg_mbs, "kwarg_mbs")
        else:
            kwarg_mbs = [{}] * self._n_microbatches

        if target_mbs is not None:
            check_type_and_len(target_mbs, "target_mbs")

        if losses is not None:
            assert isinstance(
                losses, list
            ), f"losses must be a list but got a {type(losses)}"

        return arg_mbs, kwarg_mbs

    def _compute_loss(self, output, target):
        return self._loss_fn(output, target)  # type: ignore[misc]

    def _split_inputs(
        self,
        args: Tuple[Any, ...],
        kwargs: Optional[Dict[str, Any]] = None,
    ):
        """
        Splits a full-batch input into chunks (i.e. microbatches) and returns
        the chunks
        """
        if self._pipe_info is not None:
            # Use spec from `pipe_info`
            args_chunk_spec = self._pipe_info.args_chunk_spec
            kwargs_chunk_spec = self._pipe_info.kwargs_chunk_spec
        else:
            # Use default spec from `microbatch.py` (i.e. chunk dim 0 for each arg/kwarg)
            args_chunk_spec = None
            kwargs_chunk_spec = None

        if args or kwargs:
            args_split, kwargs_split = split_args_kwargs_into_chunks(
                args,
                kwargs,
                self._n_microbatches,
                args_chunk_spec,
                kwargs_chunk_spec,
            )
            return args_split, kwargs_split
        else:
            # Empty inputs (e.g. when called on middle stages)
            # Return a list of empty tuples/dicts with matching length as chunks
            return [()] * self._n_microbatches, [{}] * self._n_microbatches

    def _merge_outputs(self, output_chunks: List[Any]) -> Any:
        """
        Merge output chunks back to a batch state.
        If output_merge_spec is None, the utility will merge output chunks by dimension 0 (batch dim).
        """
        return merge_chunks(
            output_chunks,
            self._output_merge_spec,
        )


def sorted_batch_isend_irecv(p2p_ops: List[dist.P2POp]) -> Dict[int, dist.Work]:
    """
    Sorts the list of P2P ops by the peer rank, and then calls
    batch_isend_irecv. Return a dictionary of works by peer rank. This function
    helps us avoid hangs in case of skip connections.
    """
    # Arrange p2p_ops by peer rank:
    #   int is the peer rank;
    #   List is the list of ops towards the peer
    ops_by_peer: Dict[int, List[dist.P2POp]] = defaultdict(list)
    work_by_peer: Dict[int, dist.Work] = {}
    if len(p2p_ops) == 0:
        return work_by_peer

    # Classify the ops by peer rank
    for op in p2p_ops:
        ops_by_peer[op.peer].append(op)

    # Call batch_isend_irecv per peer, in sorted order of the peers (to avoid hangs)
    for peer, ops in sorted(ops_by_peer.items()):
        work_by_peer[peer] = dist.batch_isend_irecv(ops).pop()

    return work_by_peer


class PipelineScheduleSingle(PipelineSchedule):
    """
    Base class for single-stage schedules.
    Implements the `step` method.
    Derived classes should implement `step_microbatches`.
    """

    def __init__(
        self,
        stage: PipelineStageBase,
        n_microbatches: int,
        loss_fn: Optional[Callable] = None,
        output_merge_spec: Optional[Union[Dict[str, Any], Tuple[Any]]] = None,
    ):
        # Init parent
        super().__init__(
            n_microbatches=n_microbatches,
            loss_fn=loss_fn,
            output_merge_spec=output_merge_spec,
        )
        self._pipe_info = (
            stage.pipe_info if hasattr(stage, "pipe_info") else None  # type: ignore[attr-defined]
        )
        # Self attributes
        self._stage = stage
        self._num_stages = stage.num_stages
        # Set the same has_backward flag for stage object
        self._stage.has_backward = self._has_backward
        self._should_compute_loss: bool = (
            self._stage.is_last and self._loss_fn is not None
        )
        logger.debug(
            f"[{self._stage.stage_index}] Should compute loss: {self._should_compute_loss}"
        )

    def step(self, *args, target=None, losses: Optional[List] = None, **kwargs):
        # Clean per iteration
        self._stage.clear_runtime_states()

        # Split inputs into microbatches
        args_split, kwargs_split = self._split_inputs(args, kwargs)

        # Split target into microbatches
        if target is not None:
            targets_split = list(
                torch.tensor_split(target, self._n_microbatches)
            )
        else:
            targets_split = None

        # Run microbatches
        self.step_microbatches(args_split, kwargs_split, targets_split, losses)

        # Return merged results per original format
        if self._stage.is_last:
            return self._merge_outputs(self._stage.output_chunks)
        else:
            return None


class ScheduleGPipe(PipelineScheduleSingle):
    def step_microbatches(
        self,
        arg_mbs: Optional[List] = None,
        kwarg_mbs: Optional[List] = None,
        target_mbs: Optional[List] = None,
        losses: Optional[List] = None,
    ):
        arg_mbs, kwarg_mbs = self._check_inputs(
            arg_mbs, kwarg_mbs, target_mbs, losses
        )

        # Internal loss container
        internal_losses = []
        # Delay send waits
        fwd_sends_to_wait: List[dist.Work] = []

        # Run microbatches
        for i in range(self._n_microbatches):
            with record_function(f"Forward {i}"):
                ops = self._stage.get_fwd_recv_ops()
                works = sorted_batch_isend_irecv(ops)
                for work in works.values():
                    work.wait()

                output = self._stage.forward_one_chunk(arg_mbs[i], kwarg_mbs[i])  # type: ignore[index]

                ops = self._stage.get_fwd_send_ops()
                works = sorted_batch_isend_irecv(ops)
                fwd_sends_to_wait.extend(works.values())

            logger.debug(
                f"[{self._stage.stage_index}] Forwarded microbatch {i}"
            )

            if self._should_compute_loss:
                target = target_mbs[i]  # type: ignore[index]
                loss = self._compute_loss(output, target)
                internal_losses.append(loss)
                logger.debug(
                    f"[{self._stage.stage_index}] Loss of microbatch {i}: {loss}"
                )

        # Wait for all forward sends to finish
        # This should not have performance impact because by the time the first
        # backward arrives all the forward sends should have been finished.
        for work in fwd_sends_to_wait:
            work.wait()

        # No loss function, no need to run backward
        if not self._has_backward:
            return

        # Run backward
        # Delay send waits
        bwd_sends_to_wait: List[dist.Work] = []
        for i in range(self._n_microbatches):
            with record_function(f"Backward {i}"):
                ops = self._stage.get_bwd_recv_ops()
                works = sorted_batch_isend_irecv(ops)
                for work in works.values():
                    work.wait()

                loss = internal_losses[i] if len(internal_losses) > 0 else None
                self._stage.backward_one_chunk(loss=loss)

                ops = self._stage.get_bwd_send_ops()
                works = sorted_batch_isend_irecv(ops)
                bwd_sends_to_wait.extend(works.values())

            logger.debug(
                f"[{self._stage.stage_index}] Backwarded microbatch {i}"
            )

        # Return losses if there is a container passed in
        if losses is not None:
            # Clean external container first
            losses.clear()
            # Copy internal losses to external container
            losses.extend(internal_losses)

        # Wait for all backward sends to finish
        for work in bwd_sends_to_wait:
            work.wait()


class Schedule1F1B(PipelineScheduleSingle):
    def step_microbatches(
        self,
        arg_mbs: Optional[List] = None,
        kwarg_mbs: Optional[List] = None,
        target_mbs: Optional[List] = None,
        losses: Optional[List] = None,
    ):
        arg_mbs, kwarg_mbs = self._check_inputs(
            arg_mbs, kwarg_mbs, target_mbs, losses
        )

        # forward for num_microbatches + backward for num_microbatches
        total_ops = self._n_microbatches * 2

        # Example, 4 GPUs, 8 microbatches
        # Stage 0: 6 warmup, 2 1f1b, 6 cooldown
        # Stage 1: 4 warmup, 4 1f1b, 4 cooldown
        # Stage 2: 2 warmup, 6 1f1b, 2 cooldown
        # Stage 3: 0 warmup, 8 1f1b, 0 cooldown
        # fwd only
        warmup_steps = min(
            self._n_microbatches,
            2 * (self._num_stages - self._stage.stage_index - 1),
        )
        # fwd + bwd
        main_1f1b_steps = self._n_microbatches - warmup_steps
        # bwd only
        cooldown_steps = total_ops - (warmup_steps + (2 * main_1f1b_steps))
        total_steps = warmup_steps + main_1f1b_steps + cooldown_steps
        logger.debug(
            f"Stage {self._stage.stage_index}: "
            f"Warmup steps: {warmup_steps}, "
            f"Main 1F1B steps: {main_1f1b_steps}, "
            f"Cooldown steps: {cooldown_steps}, "
            f"Total steps: {total_steps}"
        )

        # Internal loss container
        internal_losses = []

        # Delay send waits
        fwd_sends_to_wait: List[dist.Work] = []
        bwd_sends_to_wait: List[dist.Work] = []

        for i in range(total_steps):
            if i < self._n_microbatches:
                # forward
                with record_function(f"Forward {i}"):
                    ops = self._stage.get_fwd_recv_ops()
                    works = sorted_batch_isend_irecv(ops)
                    for work in works.values():
                        work.wait()

                    output = self._stage.forward_one_chunk(arg_mbs[i], kwarg_mbs[i])  # type: ignore[index]

                    ops = self._stage.get_fwd_send_ops()
                    works = sorted_batch_isend_irecv(ops)
                    fwd_sends_to_wait.extend(works.values())

                if self._should_compute_loss:
                    target = target_mbs[i]  # type: ignore[index]
                    loss = self._compute_loss(output, target)
                    internal_losses.append(loss)
                    logger.debug(
                        f"[{self._stage.stage_index}] Loss of microbatch {i}: {loss}"
                    )

            if i >= warmup_steps and self._has_backward:
                # backward
                bwd_mb_index = i - warmup_steps
                with record_function(f"Backward {bwd_mb_index}"):
                    ops = self._stage.get_bwd_recv_ops()
                    works = sorted_batch_isend_irecv(ops)
                    for work in works.values():
                        work.wait()

                    loss = (
                        internal_losses[bwd_mb_index]
                        if len(internal_losses) > 0
                        else None
                    )
                    self._stage.backward_one_chunk(loss=loss)

                    ops = self._stage.get_bwd_send_ops()
                    works = sorted_batch_isend_irecv(ops)
                    bwd_sends_to_wait.extend(works.values())

        # Wait for all forward sends to finish
        for work in fwd_sends_to_wait:
            work.wait()

        # Wait for all backward sends to finish
        for work in bwd_sends_to_wait:
            work.wait()

        # Return losses if there is a container passed in
        if losses is not None:
            # Clean external container first
            losses.clear()
            # Copy internal losses to external container
            losses.extend(internal_losses)


class PipelineScheduleMulti(PipelineSchedule):
    """
    Base class for multi-stage schedules.
    Implements the `step` method.
    Derived classes should implement `step_microbatches`.
    """

    def __init__(
        self,
        stages: List[PipelineStageBase],
        n_microbatches: int,
        loss_fn: Optional[Callable] = None,
        output_merge_spec: Optional[Union[Dict[str, Any], Tuple[Any]]] = None,
    ):
        if len(stages) <= 1:
            raise ValueError(
                f"Multi-stage schedule expects at least two stages but got {len(stages)}"
            )
        # Init parent
        super().__init__(
            n_microbatches=n_microbatches,
            loss_fn=loss_fn,
            output_merge_spec=output_merge_spec,
        )
        self._pipe_info = (
            stages[0].pipe_info if hasattr(stages[0], "pipe_info") else None  # type: ignore[attr-defined]
        )
        # Self attributes
        self._stages = stages
        self._num_stages = stages[0].num_stages
        # Set the same has_backward flag for stage object
        for stage in self._stages:
            stage.has_backward = self._has_backward

    def step(self, *args, target=None, losses: Optional[List] = None, **kwargs):
        # Clean per iteration
        for stage in self._stages:
            stage.clear_runtime_states()

        # Split inputs into microbatches
        args_split, kwargs_split = self._split_inputs(args, kwargs)

        # Split target into microbatches
        if target is not None:
            targets_split = list(
                torch.tensor_split(target, self._n_microbatches)
            )
        else:
            targets_split = None

        # Run microbatches
        self.step_microbatches(args_split, kwargs_split, targets_split, losses)

        # Return merged results per original format
        for stage in self._stages:
            if stage.is_last:
                return self._merge_outputs(stage.output_chunks)
        # Does not contain the last stage
        return None


class ScheduleLoopedBFS(PipelineScheduleMulti):
    def step_microbatches(
        self,
        arg_mbs: Optional[List] = None,
        kwarg_mbs: Optional[List] = None,
        target_mbs: Optional[List] = None,  # TODO
        losses: Optional[List] = None,  # TODO
    ):
        # Pre-process inputs
        if arg_mbs is not None:
            # TODO: fix this so it is preset
            self._n_microbatches = len(arg_mbs)
            assert len(arg_mbs) == self._n_microbatches
        else:
            arg_mbs = [()] * self._n_microbatches

        if kwarg_mbs is not None:
            assert len(kwarg_mbs) == self._n_microbatches
        else:
            kwarg_mbs = [{}] * self._n_microbatches

        for s, stage in enumerate(self._stages):
            for i in range(self._n_microbatches):
                with record_function(f"Stage {s} Forward"):
                    ops = stage.get_fwd_recv_ops()
                    if ops:
                        dist.batch_isend_irecv(ops).pop().wait()

                    stage.forward_one_chunk(arg_mbs[i], kwarg_mbs[i])

                    ops = stage.get_fwd_send_ops()
                    if ops:
                        dist.batch_isend_irecv(ops)

        for stage in reversed(self._stages):
            for i in range(self._n_microbatches):
                with record_function(f"Stage {stage.stage_index} Backward"):
                    ops = stage.get_bwd_recv_ops()
                    if ops:
                        dist.batch_isend_irecv(ops).pop().wait()

                    stage.backward_one_chunk()

                    ops = stage.get_bwd_send_ops()
                    if ops:
                        dist.batch_isend_irecv(ops)


class ScheduleInterleaved1F1B(PipelineScheduleMulti):
    def __init__(
        self,
        stages: List[PipelineStageBase],
        n_microbatches: int,
        loss_fn: Optional[Callable] = None,
        output_merge_spec: Optional[Union[Dict[str, Any], Tuple[Any]]] = None,
    ):
        self.pp_group_size = stages[0].group_size
        # TODO: is this limitation a must?
        if n_microbatches % self.pp_group_size != 0:
            raise ValueError(
                f"Interleaved 1F1B schedule requires the number of microbatches ({self._n_microbatches}) \
                to be a multiple of the number of pipeline ranks ({self.pp_group_size})."
            )

        super().__init__(
            stages=stages,
            n_microbatches=n_microbatches,
            loss_fn=loss_fn,
            output_merge_spec=output_merge_spec,
        )

        self.n_local_stages = len(stages)
        self.rank = stages[0].group_rank

    def step_microbatches(
        self,
        arg_mbs: Optional[List] = None,
        kwarg_mbs: Optional[List] = None,
        target_mbs: Optional[List] = None,
        losses: Optional[List] = None,
    ):
        """
        # n_loop = n_stage / n_pp
        # run microbatches in sequences of NPp

        schedule operates at the rank level

        highest rank has a warmup (F only) count of [len(stages) - 1] * seq_size
        each hop away from highest rank adds 2 warmup stages
            - one happened before highest rank's warmup started,
            - one waiting for backward result to trickle down from highest rank
        dist_from_highest = (worldsize - 1) - rank

        total_steps = warmup_steps + (num_stages * num_microbatch)


        Rank 0: 0F 0F 0F 0F 2F 2F 2F 2F
        Rank 1:    1F 1F 1F 1F 3F3B 3F 3F 3F
        """
        arg_mbs, kwarg_mbs = self._check_inputs(
            arg_mbs, kwarg_mbs, target_mbs, losses
        )

        # warmup steps for latest pp stage is trivial to compute
        # increment warmup_steps by 2 for each hop away
        warmup_steps = (self.n_local_stages - 1) * self.pp_group_size
        warmup_steps += 2 * ((self.pp_group_size - 1) - self.rank)
        fwd_bwd_steps = (
            self.n_local_stages * self._n_microbatches
        ) - warmup_steps
        cooldown_steps = (
            self.n_local_stages * self._n_microbatches
        ) - fwd_bwd_steps

        assert (
            warmup_steps + fwd_bwd_steps * 2 + cooldown_steps
            == self.n_local_stages * self._n_microbatches * 2
        )
        self.total_steps = warmup_steps + fwd_bwd_steps + cooldown_steps

        logger.debug(
            f"""
            rank {self.rank}
            warmup_steps {warmup_steps}
            1f1b {fwd_bwd_steps}
            cooldown_steps {cooldown_steps}
            """
        )

        def microbatch_index(step):
            # Given the step index, find the corresponding microbatch index.

            # equivalent to a triple nested loop like this          ...
            # for gpu in range(self.pp_group_size):
            #     for stage in self.stages:
            #         for microbatch_within_sequence:
            #             ...
            return (step % self.pp_group_size) + self.pp_group_size * int(
                step / (self.pp_group_size * self.n_local_stages)
            )

        def forward_stage_local_index(step):
            return (step // self.pp_group_size) % self.n_local_stages

        def backward_stage_local_index(step):
            return (
                self.n_local_stages
                - 1
                - ((step - warmup_steps) // self.pp_group_size)
                % self.n_local_stages
            )

        # Internal loss container
        internal_losses = []

<<<<<<< HEAD
        # Delay send waits
        sends_to_wait: List[dist.Work] = []

=======
        # TODO: share across schedules
>>>>>>> 0a72d6c3
        def maybe_compute_loss(fwd_stage, output, mb_index):
            if fwd_stage.is_last and self._loss_fn is not None:
                loss = self._compute_loss(output, target_mbs[mb_index])  # type: ignore[index]
                internal_losses.append(loss)
                logger.debug(f"Loss of microbatch {mb_index}: {loss}")

        for step in range(self.total_steps):
            # warmup, forward only
            if step < warmup_steps:
                fwd_stage = self._stages[forward_stage_local_index(step)]
                mb_index = microbatch_index(step)
                logger.debug(
                    f"{self.rank}: {step=}, {fwd_stage.stage_index=}, {mb_index=}"
                )

                with record_function(f"Forward {step}"):
                    ops = fwd_stage.get_fwd_recv_ops()
                    works = sorted_batch_isend_irecv(ops)
                    for work in works.values():
                        work.wait()

                    output = fwd_stage.forward_one_chunk(arg_mbs[mb_index], kwarg_mbs[mb_index])  # type: ignore[index]

                    ops = fwd_stage.get_fwd_send_ops()
                    works = sorted_batch_isend_irecv(ops)
                    sends_to_wait.extend(works.values())

                    maybe_compute_loss(fwd_stage, output, mb_index)
            # 1f1b
            elif warmup_steps <= step < warmup_steps + fwd_bwd_steps:
                fwd_stage = self._stages[forward_stage_local_index(step)]
                bwd_stage = self._stages[backward_stage_local_index(step)]
                logger.debug(
                    f"{self.rank}: {step=}, {fwd_stage.stage_index=}, {bwd_stage.stage_index=}, {mb_index=}"
                )
                with record_function(f"1F1B {step}"):
                    ops = fwd_stage.get_fwd_recv_ops()
                    ops.extend(bwd_stage.get_bwd_recv_ops())
                    works = sorted_batch_isend_irecv(ops)
                    for work in works.values():
                        work.wait()

                    output = fwd_stage.forward_one_chunk(arg_mbs[mb_index], kwarg_mbs[mb_index])  # type: ignore[index]
                    ops = fwd_stage.get_fwd_send_ops()

                    maybe_compute_loss(fwd_stage, output, mb_index)

                    # TODO 1: give loss to backward.
                    # TODO 2: for us to know which loss to use, we need to know the backward mb index.
                    bwd_stage.backward_one_chunk()
                    ops.extend(bwd_stage.get_bwd_send_ops())

                    works = sorted_batch_isend_irecv(ops)
                    sends_to_wait.extend(works.values())
            # cooldown
            else:
                bwd_stage = self._stages[backward_stage_local_index(step)]
                logger.debug(
                    f"{self.rank}: {step=}, {bwd_stage.stage_index=}, {mb_index=}"
                )
                with record_function(f"Cooldown (backward) {step}"):
                    ops = bwd_stage.get_bwd_recv_ops()
                    works = sorted_batch_isend_irecv(ops)
                    for work in works.values():
                        work.wait()

                    # TODO 1: give loss to backward.
                    # TODO 2: for us to know which loss to use, we need to know the backward mb index.
                    bwd_stage.backward_one_chunk()

                    ops = bwd_stage.get_bwd_send_ops()
                    works = sorted_batch_isend_irecv(ops)
                    sends_to_wait.extend(works.values())

        # Make sure all sends are finished
        for work in sends_to_wait:
            work.wait()

        # Return losses if there is a container passed in
        if losses is not None:
            # Clean external container first
            losses.clear()
            # Copy internal losses to external container
            losses.extend(internal_losses)<|MERGE_RESOLUTION|>--- conflicted
+++ resolved
@@ -640,13 +640,10 @@
         # Internal loss container
         internal_losses = []
 
-<<<<<<< HEAD
         # Delay send waits
         sends_to_wait: List[dist.Work] = []
 
-=======
         # TODO: share across schedules
->>>>>>> 0a72d6c3
         def maybe_compute_loss(fwd_stage, output, mb_index):
             if fwd_stage.is_last and self._loss_fn is not None:
                 loss = self._compute_loss(output, target_mbs[mb_index])  # type: ignore[index]
