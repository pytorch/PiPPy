--- conflicted
+++ resolved
@@ -458,7 +458,6 @@
         # Set the same has_backward flag for stage object
         for stage in self._stages:
             stage.has_backward = self._has_backward
-<<<<<<< HEAD
 
     def step(self, *args, target=None, losses: Optional[List] = None, **kwargs):
         # Clean per iteration
@@ -487,36 +486,6 @@
         return None
 
 
-=======
-
-    def step(self, *args, target=None, losses: Optional[List] = None, **kwargs):
-        # Clean per iteration
-        for stage in self._stages:
-            stage.clear_runtime_states()
-
-        # Split inputs into microbatches
-        args_split, kwargs_split = self._split_inputs(args, kwargs)
-
-        # Split target into microbatches
-        if target is not None:
-            targets_split = list(
-                torch.tensor_split(target, self._n_microbatches)
-            )
-        else:
-            targets_split = None
-
-        # Run microbatches
-        self.step_microbatches(args_split, kwargs_split, targets_split, losses)
-
-        # Return merged results per original format
-        for stage in self._stages:
-            if stage.is_last:
-                return self._merge_outputs(stage.output_chunks)
-        # Does not contain the last stage
-        return None
-
-
->>>>>>> 975c4c07
 class ScheduleLoopedBFS(PipelineScheduleMulti):
     def step_microbatches(
         self,
@@ -672,6 +641,7 @@
         # Internal loss container
         internal_losses = []
 
+        # TODO: share across schedules
         def maybe_compute_loss(fwd_stage, output, mb_index):
             if fwd_stage.is_last and self._loss_fn is not None:
                 loss = self._compute_loss(output, target_mbs[mb_index])  # type: ignore[index]
@@ -692,11 +662,7 @@
                     if ops:
                         dist.batch_isend_irecv(ops).pop().wait()
 
-<<<<<<< HEAD
                     output = fwd_stage.forward_one_chunk(arg_mbs[mb_index], kwarg_mbs[mb_index])  # type: ignore[index]
-=======
-                    fwd_stage.forward_one_chunk(arg_mbs[mb_index])  # type: ignore[index]
->>>>>>> 975c4c07
 
                     ops = fwd_stage.get_fwd_send_ops()
                     if ops:
@@ -716,7 +682,6 @@
                     if ops:
                         dist.batch_isend_irecv(ops).pop().wait()
 
-<<<<<<< HEAD
                     output = fwd_stage.forward_one_chunk(arg_mbs[mb_index], kwarg_mbs[mb_index])  # type: ignore[index]
                     ops = fwd_stage.get_fwd_send_ops()
 
@@ -724,11 +689,6 @@
 
                     # TODO 1: give loss to backward.
                     # TODO 2: for us to know which loss to use, we need to know the backward mb index.
-=======
-                    fwd_stage.forward_one_chunk(arg_mbs[mb_index])  # type: ignore[index]
-                    ops = fwd_stage.get_fwd_send_ops()
-
->>>>>>> 975c4c07
                     bwd_stage.backward_one_chunk()
                     ops.extend(bwd_stage.get_bwd_send_ops())
 
@@ -753,7 +713,6 @@
                     ops = bwd_stage.get_bwd_send_ops()
 
                     if ops:
-<<<<<<< HEAD
                         dist.batch_isend_irecv(ops)
 
         # TODO: wait all P2P ops
@@ -763,7 +722,4 @@
             # Clean external container first
             losses.clear()
             # Copy internal losses to external container
-            losses.extend(internal_losses)
-=======
-                        dist.batch_isend_irecv(ops)
->>>>>>> 975c4c07
+            losses.extend(internal_losses)