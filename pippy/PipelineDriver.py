# Copyright (c) Meta Platforms, Inc. and affiliates
import logging
import operator
import threading
import time
import warnings
from enum import Enum
from inspect import Parameter, Signature
from typing import Any, Callable, Dict, List, Tuple, Optional

import torch
import torch.distributed.rpc as rpc
import torch.fx

from pippy.IR import Pipe, stage_backward, sync_barrier
from pippy.events import EventRecorder, EventsContext, Event
from pippy.microbatch import split_args_kwargs_into_chunks, merge_chunks

# TODO: Define the strategy for replicating the computation. In particular, we will likely make the assumption
# that the operations in the program are batch-wise commutative (my term), i.e. we can guarantee equivalence
# with splitting up the operation along the batch dimension, applying the computation to those sub-batches,
# then merging them back together via concatenation. We should provide a crisp contract surrounding this

# ===== Questions to Answer =====
# 1. When does each stage happen?
#       micro-batch splitting: per-invocation or with one fixed chunk size?
#       physical compilation: this depends on micro-batch splitting (for e.g. scheduling
#          so it would have to be ordered after micro-batch splitting
#       runtime: obviously needs to happen at runtime
#
# Conceptually:
#
#   replicated_programs : List[IR] = replicate(chunks)
#   schedule : List[IR] = schedule(replicated_programs)
#   for device_schedule in schedule:
#       for instruction in device_schedule:
#           invoke(rank, instruction)
#
#   `chunks` is the only external dependency that could potentially be used per-invocation.
#   Do we want to:
#       a) Take it as a per-invocation parameter and re-do compilation each time? (-overhead)
#       b) Take it as a one-time initialization parameter and consistently split each
#          batch into a single `chunks` value (-flexibility)
#       c) Allow it to be dynamic but cache compiled policies?
#
#   Decision: We can easily convert (a) to (c), so let's go with (a).

DEBUG = False

class Phase(Enum):
    FORWARD = 0
    BACKWARD = 1
    SYNC_BARRIER = 2

# TODO: do we need this?
class SchedState(Enum):
    WAITING = 0
    READY = 1
    RUNNING = 2
    DONE = 3


def event_name(ph, rank, mbid):
    phase_to_short_str = {
        Phase.FORWARD: 'F',
        Phase.BACKWARD: 'B',
        Phase.SYNC_BARRIER: 'S',
    }
    return f"{phase_to_short_str[ph]}_{rank},{mbid}"


def prev_event_name(ph: Any, all_ranks: List[int], rank: int, mbid: Any):
    i = all_ranks.index(rank)
    if ph == Phase.FORWARD and i > 0:
        prev_rank = all_ranks[i - 1]
        return event_name(ph, prev_rank, mbid)
    elif ph == Phase.BACKWARD and i < len(all_ranks) - 1:
        next_rank = all_ranks[i + 1]
        return event_name(ph, next_rank, mbid)
    else:
        return None


def next_event_name(ph: Any, all_ranks: List[int], rank: int, mbid: Any):
    i = all_ranks.index(rank)
    if ph == Phase.FORWARD and i < len(all_ranks) - 1:
        next_rank = all_ranks[i + 1]
        return event_name(ph, next_rank, mbid)
    elif ph == Phase.BACKWARD and i > 0:
        prev_rank = all_ranks[i - 1]
        return event_name(ph, prev_rank, mbid) if rank > 0 else None
    else:
        return None


class WorkItem:
    def __init__(
            self, stage_id, phase, args, kwargs, future, microbatch_id, blocked_args_count, ready_args,
            state=SchedState.WAITING, debug_str=''):
        args_to_fwd = ['stage_id', 'phase', 'args', 'kwargs', 'future', 'microbatch_id', 'blocked_args_count',
                       'ready_args', 'state', 'debug_str']

        for arg in args_to_fwd:
            setattr(self, arg, locals()[arg])

    stage_id : int
    phase : Phase
    args : Tuple[Any]
    kwargs : Dict[str, Any]
    future : torch.futures.Future
    microbatch_id : int

    blocked_args_count : int
    ready_args : Dict[int, Any]
    state : SchedState
    debug_str : str

    def __str__(self):
        return f'WorkItem({self.debug_str})'


class ValueReference:
    def __init__(self, stage_id, unique_key):
        self.stage_id = stage_id
        self.unique_key = unique_key

    stage_id : int
    unique_key : str


class RefcountedFuture:
    future : torch.futures.Future
    refcount : int

    def __init__(self, future, refcount):
        self.future, self.refcount = future, refcount

    def release(self):
        """
        Decrement refcount by 1. Return True if this instance should be freed
        """
        assert self.refcount != 0, 'Detected reference counting inconsistency. Please report a bug to PiPPy'
        self.refcount -= 1
        return self.refcount == 0


def _get_value_on_remote(caller_stage, runlist_key, microbatch, value_ref_arg, value_ref_executor_rref):
    callee_stage = value_ref_arg.stage_id
    logging.info(f'[{callee_stage}][{microbatch}] Executing async transfer of value '
                 f'{value_ref_arg} initiated by stage {caller_stage} for {runlist_key}')

    executor = value_ref_executor_rref.local_value()
    with executor.value_store_lock:
        refcounted_future = executor.value_store[value_ref_arg.unique_key]

    value = refcounted_future.future.wait()

    with executor.value_store_lock:
        if refcounted_future.release():
            executor.value_store.pop(value_ref_arg.unique_key)

    return value

@rpc.functions.async_execution
def async_transfer(stage_id, microbatch, worker_rref, value_ref_arg, value_ref_executor_rref, arg_idx, runlist_key):
    logging.info(f'[{stage_id}][{microbatch}] Starting transfer')
    self = worker_rref.local_value()
    fut = rpc.rpc_async(to=value_ref_executor_rref.owner(), func=_get_value_on_remote,
                        args=(stage_id, runlist_key, microbatch,
                              value_ref_arg, value_ref_executor_rref),
                        timeout=0)

    def bottom_half(fut):
        logging.info(f'[{stage_id}][{microbatch}] Completing transfer of value {value_ref_arg} '
                     f'for runlist item {runlist_key}')
        value = fut.value()
        with self.waiting_runlist_lock:
            work_item = self.waiting_runlist[runlist_key]
            work_item.ready_args[arg_idx] = value
            work_item.blocked_args_count -= 1
            if work_item.blocked_args_count == 0:
                with self.ready_runlist_cv:
                    work_item.state = SchedState.READY
                    self.ready_runlist[runlist_key] = self.waiting_runlist.pop(runlist_key)
                    self.ready_runlist_cv.notify()
                logging.info(f'[{stage_id}][{microbatch}] All operands ready')
            else:
                logging.info(f'[{stage_id}][{microbatch}] Still waiting for {work_item.blocked_args_count} operands.')

    return fut.then(bottom_half)

<<<<<<< HEAD
class RankWorker:
=======

class PipeStageExecutor(EventRecorder):
>>>>>>> e8ba58ed
    """
    RankWorker is the underlying WorkItem processing engine for pipeline stages
    resident on this rank. WorkItems of multiple stages would share the same
    queue in the RankWorker. RankWorker will also maintain states like the
    number of outstanding WorkItems.

    * TODO: in-order execution
    * Queueing of jobs and execution schedule, e.g.
        * Static Schedules
            * Fill-drain (GPipe) pipeline by serializing jobs
            * TODO: 1F1B scheduling by serializing jobs and stalling for a specific
                    phase to come through
            * TODO: Interleaved 1F1B (TODO: how to set up these data dependencies)
        * Dynamic Schedules
            * TODO: Varuna dynamic schedule
            * TODO: dynamic scheduling via registers and back-pressure (TODO: how to
                    specify resource limits and how to implement backpressure?)
    """

<<<<<<< HEAD
    def __init__(self, local_rank, max_outstanding=None):
        self.local_rank = local_rank
        logging.info(f'[{self.local_rank}] Instantiating RankWorker')
=======
    def __init__(self, mod, all_ranks, local_rank, max_outstanding=None):
        logging.info(f'[{local_rank}] Instantiating PipeStageExecutor')
        self.mod = mod
        self.all_ranks = all_ranks
        self.local_rank = local_rank
>>>>>>> e8ba58ed
        # Maximum outstanding micro-batches of the pipeline schedule
        self.max_outstanding = max_outstanding
        # Keeps track of the outstanding micro-batches in current rank executor
        self.outstanding = 0
        self.stage_executors : Dict[int, PipeStageExecutor] = {}
        self.events: List[Event] = []

        self.waiting_runlist_lock = threading.Lock()
        # self.waiting_runlist (*and the contained WorkItems*) are guarded by
        # self.waiting_runlist_lock
        self.waiting_runlist : Dict[str, WorkItem] = {}

        self.ready_runlist_lock = threading.Lock()
        self.ready_runlist_cv = threading.Condition(self.ready_runlist_lock)
        self.ready_runlist : Dict[str, WorkItem] = {}

        self.worker_thread = threading.Thread(target=self.worker_loop,
                                              name=f'worker_{self.local_rank}', daemon=True)
        self.worker_thread.start()


    def create_stage_executor(self, stage_id, mod):
        if stage_id in self.stage_executors:
            raise AssertionError(f'Rank {local_rank} already has stage {stage_id}')
        self.stage_executors[stage_id] = PipeStageExecutor(stage_id=stage_id,
                                                           mod=mod, rank_worker=self)
        return self.stage_executors[stage_id]

    def enqueue_ready_runlist(self, unique_key, work_item):
        with self.ready_runlist_cv:
            logging.info(f'[{self.local_rank}] Current ready runlist keys: {self.ready_runlist.keys()}')
            self.ready_runlist[unique_key] = work_item
            self.ready_runlist_cv.notify()

    def enqueue_waiting_runlist(self, unique_key, work_item):
        with self.waiting_runlist_lock:
            logging.info(f'[{self.local_rank}] Current waiting runlist keys: {self.waiting_runlist.keys()}')
            assert unique_key not in self.waiting_runlist, f'key {unique_key} already in waiting runlist {self.waiting_runlist}'
            self.waiting_runlist[unique_key] = work_item

    def worker_loop(self):
        while True:
            work_item = None
            with self.ready_runlist_cv:
                while len(self.ready_runlist) == 0:
                    self.ready_runlist_cv.wait()

                logging.info(f'[{self.local_rank}] Dequeueing workitem from set of {len(self.ready_runlist)}')
                # TODO: extra priorities
                for key in iter(self.ready_runlist.keys()):
                    # Skip forward work items if we hit the max outstanding limit
                    # If there are no other READY WorkItems, the runloop wraps around to the beginning and blocks again,
                    # waiting for another scheduled WorkItem to wake it back up. This works because the only condition
                    # that can schedule a WAITING Workitem is if another backward WorkItem executes and reduces the number
                    # of outstanding mciro-batches;
                    # If there are other READY WorkItems, the runloop executes as normally processing those
                    if (self.ready_runlist[key].phase == Phase.FORWARD and
                            self.max_outstanding is not None and
                            self.outstanding >= self.max_outstanding):
                        continue
                    work_item = self.ready_runlist.pop(key)
                    break

            # We may not fetch any actionable work item in the above loop, go
            # back to the loop in this case
            if work_item is None:
                continue
            logging.info(f'[{self.local_rank}][{work_item.microbatch_id}] Got WorkItem {work_item}')

            work_item.state = SchedState.RUNNING
            args_value_refs = work_item.args
            kwargs_value_refs = work_item.kwargs
            future = work_item.future
            microbatch_id = work_item.microbatch_id
            ready_args = work_item.ready_args
            phase = work_item.phase
            try:
                stage_executor = self.stage_executors[work_item.stage_id]
            except KeyError:
                raise RuntimeError(f'Rank {self.local_rank} does not have stage {work_item.stage_id}'
                                   f'Current keys {self.stage_executors.keys()}')

            start_ts = time.time()

            value_ref_arg_idx = 0

            def retrieve_value_ref_args_by_idx(a):
                if isinstance(a, ValueReference):
                    nonlocal value_ref_arg_idx
                    val = ready_args[value_ref_arg_idx]
                    value_ref_arg_idx += 1
                    return val
                else:
                    return a

            args = torch.fx.node.map_aggregate(args_value_refs, retrieve_value_ref_args_by_idx)
            kwargs = torch.fx.node.map_aggregate(kwargs_value_refs, retrieve_value_ref_args_by_idx)

            if phase == Phase.BACKWARD:
                logging.info(
                    f'[{self.local_rank}][{work_item.microbatch_id}] Running backward phase. Retrieving stashed values')
                # HACK: here we are directly accessing the saved tensor outputs
                # for closed-over outputs so that they still have the grad_fn
                # from local autograd. Can we solve this more elegantly?
                kwargs = dict(kwargs)
                kwargs['stage_output'], kwargs['input_values'] = stage_executor.fwd_cache.pop(microbatch_id)

            if work_item.phase == Phase.FORWARD:
                self.outstanding += 1
                flat_tensor_args = []

                def extract_tensor_args(a):
                    if isinstance(a, torch.Tensor):
                        nonlocal flat_tensor_args
                        val = a.detach().requires_grad_(a.requires_grad)
                        flat_tensor_args.append(val)
                        return val
                    else:
                        return a

                args = torch.fx.node.map_aggregate(args, extract_tensor_args)
                kwargs = torch.fx.node.map_aggregate(kwargs, extract_tensor_args)
                logging.info(f'[{self.local_rank}][{work_item.microbatch_id}] Running forward module')
                out_val = stage_executor.mod(*args, **kwargs)
                stage_executor.fwd_cache[microbatch_id] = (out_val, flat_tensor_args)
            elif work_item.phase == Phase.BACKWARD:
                logging.info(f'[{self.local_rank}][{work_item.microbatch_id}] Running backward')
                out_val = stage_backward(*args, **kwargs)
                # Schedule forward stage of a new micro-batch
                self.outstanding -= 1
            elif work_item.phase == Phase.SYNC_BARRIER:
                logging.info(f'[{self.local_rank}][{work_item.microbatch_id}] Running sync_barrier')
                out_val = sync_barrier(*args, **kwargs)
            else:
                assert False, f'Unrecognized phase {work_item.phase} encountered in execution'

            logging.info(f'[{self.local_rank}][{work_item.microbatch_id}] Populating result of type {type(out_val)} '
                         f'for {key}')
            future.set_result(out_val)
            work_item.state = SchedState.DONE

<<<<<<< HEAD
            def name(ph, stage_id, mbid):
                phase_to_short_str = {
                    Phase.FORWARD: 'F',
                    Phase.BACKWARD: 'B',
                    Phase.SYNC_BARRIER: 'S',
                }
                return f"{phase_to_short_str[ph]}_{stage_id},{mbid}"

            name = name(work_item.phase, work_item.stage_id, work_item.microbatch_id)
            self.record_event(rank=self.local_rank, start_ts=start_ts, finish_ts=time.time(), id=name, name=name,
                              type=work_item.phase, mbid=work_item.microbatch_id)
=======
            name = event_name(work_item.phase, self.local_rank, work_item.microbatch_id)
            prev_name = prev_event_name(work_item.phase, self.all_ranks, self.local_rank, work_item.microbatch_id)
            next_name = next_event_name(work_item.phase, self.all_ranks, self.local_rank, work_item.microbatch_id)
            self.record_event(rank=self.local_rank, start_ts=start_ts, finish_ts=time.time(), id=name,
                              name=name, type=work_item.phase, mbid=work_item.microbatch_id)
            self.record_event_dependency(from_id=prev_name, to_id=name, type='transfer')
            self.record_event_dependency(from_id=name, to_id=next_name, type='transfer')
>>>>>>> e8ba58ed

    def record_event(self, rank: int, start_ts: float, finish_ts: float, id: str, name: str, type: Optional[Any], mbid: Optional[Any]):
        self.events.append(Event(rank=rank, start_ts=start_ts, finish_ts=finish_ts, id=id, name=name, type=type, mbid=mbid))

    def retrieve_events(self):
        events = self.events
        self.events = []
        return events

class PipeStageExecutor:
    """
    PipeStageExecutor encapsulates the execution semantics of a fragment of
    code on a pipeline stage. PipeStageExecutor handles:

    * Ownership of the stage's module and its recursive submodules/parameters
    * Serving as an entrypoint for the driver to push jobs into RankWorker's queue
    * TODO: gradient checkpointing
    """

    def __init__(self, stage_id, mod, rank_worker):
        logging.info(f'Instantiating PipeStageExecutor for stage {stage_id}')
        self.stage_id = stage_id
        self.mod = mod
        self.rank_worker = rank_worker
        # map microbatch ID to list of forward tensor args
        self.fwd_cache : Dict[int, Tuple[Any, List[torch.Tensor]]] = {}

        self.value_store_lock = threading.Lock()
        self.value_store : Dict[str, RefcountedFuture] = {}

        self.peer_executors : Dict[int, torch._C._distributed_rpc.PyRRef] = None

    def install_peer_executors(self, peer_executors):
        assert self.peer_executors is None
        self.peer_executors = peer_executors
        return None

    def invoke(self, output_unique_key : str, phase : Phase, args, kwargs, cur_microbatch : int, debug_str : str, output_refcount : int):
        # TODO: do we need to serialize calls to invoke() to preserve the order in which WorkItems appear for
        # static schedules?

        logging.info(f'[{self.stage_id}][{cur_microbatch}] Received invoke call for {debug_str}')
        # Extract all ValueRef arguments so we can spawn asynchronous data transfers
        # for each of them
        value_ref_args : List[ValueReference] = []

        def extract_value_ref_args(arg):
            if isinstance(arg, ValueReference):
                value_ref_args.append(arg)
        torch.fx.node.map_aggregate(args, extract_value_ref_args)
        torch.fx.node.map_aggregate(kwargs, extract_value_ref_args)

        logging.info(f'[{self.stage_id}][{cur_microbatch}] Invoke call found {len(value_ref_args)} ValueReference arguments')

        # Construct WorkItem for this microbatch+phase and record it in the
        # waiting runlist
        future: torch.futures.Future = torch.futures.Future()
        # TODO: increase blocked_args_count for extra things like scheduling
        work_item = WorkItem(self.stage_id, phase, args, kwargs, future, cur_microbatch, len(value_ref_args), {}, debug_str=debug_str)
        logging.info(f'[{self.stage_id}][{cur_microbatch}] Invoke instantiated WorkItem {work_item} with key {output_unique_key}')
        if len(value_ref_args) == 0:
            # TODO: convert initial input into ValueRef?
            # We always put this work item into the ready queue, though we mark
            # it with different state flags depending on whether the schedule
            # would hold it based on max outstanding allowed
            work_item.state = SchedState.READY
            logging.info(f'[{self.stage_id}][{cur_microbatch}] No RRef arguments. '
                         f'Scheduling directly as READY workitem')
            self.rank_worker.enqueue_ready_runlist(output_unique_key, work_item)
        else:
            logging.info(f'[{self.stage_id}][{cur_microbatch}] Scheduling WorkItem as WAITING workitem')
            work_item.state = SchedState.WAITING
<<<<<<< HEAD
            self.rank_worker.enqueue_waiting_runlist(output_unique_key, work_item)
=======
            with self.waiting_runlist_lock:
                logging.info(f'[{self.local_rank}][{cur_microbatch}] Current waiting runlist keys: {self.waiting_runlist.keys()}')
                assert output_unique_key not in self.waiting_runlist, f'key {output_unique_key} already in waiting runlist {self.waiting_runlist}'
                self.waiting_runlist[output_unique_key] = work_item
>>>>>>> e8ba58ed

        # Spawn asynchronous data transfers for each of the ValueRef arguments.
        _futures = []
        for arg_idx, value_ref_arg in enumerate(value_ref_args):
            logging.info(f'[{self.stage_id}][{cur_microbatch}] Launching asynchronous data transfer for ValueReference {arg_idx} {value_ref_arg}')
            assert self.peer_executors is not None
            worker_rref: rpc.RRef = rpc.RRef(self.rank_worker)
            _futures.append(async_transfer(self.stage_id, cur_microbatch, worker_rref, value_ref_arg,
                                           self.peer_executors[value_ref_arg.stage_id], arg_idx, output_unique_key))

        if DEBUG:
            # Make exceptions visible
            for fut in _futures:
                fut.wait()

        with self.value_store_lock:
            assert output_unique_key not in self.value_store
            self.value_store[output_unique_key] = RefcountedFuture(future, output_refcount)

        return ValueReference(self.stage_id, output_unique_key)

    def index_value(self, output_unique_key : str, output_refcount : int, value_ref, idx):
        # For the purposes of refcounting, decrement this use
        with self.value_store_lock:
            refcounted_future = self.value_store[value_ref.unique_key]
            if refcounted_future.release():
                self.value_store.pop(value_ref.unique_key)

            indexed = refcounted_future.future.then(lambda f: f.value()[idx])

            self.value_store[output_unique_key] = RefcountedFuture(indexed, output_refcount)

<<<<<<< HEAD
        return ValueReference(self.stage_id, output_unique_key)
=======
        return ValueReference(self.local_rank, output_unique_key)
>>>>>>> e8ba58ed


def get_grad_from_executor(executor, qualname):
    return executor.local_value().mod.get_parameter(qualname).grad

def set_grad_in_executor(executor, qualname, value):
    param = executor.local_value().mod.get_parameter(qualname)
    param.grad = value


class PipelineDriverBase:
    def __init__(self, pipe : Pipe, args_chunk_spec, kwargs_chunk_spec, output_chunk_spec, world_size : int,
                 all_ranks : List[int] = None, _debug_mask_minibatches : bool = False):
        self.pipe = pipe
        self.world_size = world_size
        self.all_ranks = all_ranks
        self.args_chunk_spec = args_chunk_spec
        self.kwargs_chunk_spec = kwargs_chunk_spec
        self.output_chunk_spec = output_chunk_spec
        # Maximum outstanding micro-batches allowed by the pipeline schedule
        # None means no limit
        self.max_outstanding: Optional[int] = None
        self._debug_mask_minibatches = _debug_mask_minibatches
<<<<<<< HEAD
        if not hasattr(self, 'interleave_stages'):
            self.interleave_stages = False

=======
        self.microbatch_interpreters: List[RemoteInterpreter] = []
>>>>>>> e8ba58ed

    def _init_remote_executors(self):
        self.rank_worker_rrefs : Dict[int, torch.distributed.rpc.RRef] = {}
        self.remote_stage_executor_rrefs : Dict[str, (int, torch.distributed.rpc.RRef)] = {}

        if self.all_ranks is not None:
            assert len(self.all_ranks) == self.world_size, "Explicitly specified ranks must match world_size"
        else:
            self.all_ranks = list(range(self.world_size))

        class ExecutorDescriptor:
            name : str
            mod : torch.nn.Module
            has_backward : bool = False

        split_gm = self.pipe.split_gm

        executor_descriptors = []
        bw_idx = -1
        for node in split_gm.graph.nodes:
            if node.op == 'call_module':
                target_mod = split_gm.get_submodule(node.target)
                descr = ExecutorDescriptor()
                descr.name = node.target
                descr.mod = target_mod
                executor_descriptors.append(descr)
            elif (node.op, node.target) == ('call_function', stage_backward):
                executor_descriptors[bw_idx].has_backward = True
                node.meta['fw_stage'] = executor_descriptors[bw_idx].name
                bw_idx -= 1

        assert all(d.has_backward for d in executor_descriptors) or all(not d.has_backward for d in executor_descriptors)

        if len(executor_descriptors) > self.world_size:
            if not self.interleave_stages:
                raise RuntimeError(f'Tried to run pipeline with {len(executor_descriptors)} stages with a world size of '
                                   f'{self.world_size}. Please ensure world_size is large enough to accommodate your pipeline.')

        ranks_to_launch = self.world_size
        n_stages = len(executor_descriptors)
        if n_stages < self.world_size:
            ranks_to_launch = n_stages
            warnings.warn(f'Running pipeline with {n_stages} stages on world_size of {self.world_size}. '
                          f'Remaining ranks will be idle.')

        if self.interleave_stages and n_stages <= ranks_to_launch:
            self.interleave_stages = False
            warnings.warn('Falling back from Interleaved 1F1B to 1F1B '
                          'since there are enough ranks to support one stage per rank')

        # Fire up rank workers
        for rank in self.all_ranks[:ranks_to_launch]:
            kwargs = {'local_rank': rank,
                      'max_outstanding': self.max_outstanding}
            self.rank_worker_rrefs[rank] = rpc.remote(rank, RankWorker, args=(), kwargs=kwargs)

        self.stage_to_executor : Dict = {}

<<<<<<< HEAD
        for stage_id, descr in enumerate(executor_descriptors):
            # Assign stages to rank workers in a round-robin fashion
            rank = stage_id % self.world_size
            self.remote_stage_executor_rrefs[descr.name] = (rank,
                                                            self.rank_worker_rrefs[rank].remote().create_stage_executor(
                                                                stage_id=stage_id,
                                                                mod=descr.mod))
            self.stage_to_executor[stage_id] = self.remote_stage_executor_rrefs[descr.name][1]
=======
        for rank, descr in zip(self.all_ranks, executor_descriptors):
            kwargs = {'mod': descr.mod, 'all_ranks': self.all_ranks, 'local_rank': rank, 'max_outstanding': self.max_outstanding}
            self.remote_stage_executor_rrefs[descr.name] = (
                rank, rpc.remote(rank, self.executor_class, args=(), kwargs=kwargs))
            self.rank_to_executor[rank] = self.remote_stage_executor_rrefs[descr.name][1]
>>>>>>> e8ba58ed

        # Inform executors of their peers
        for stage_id, executor in self.stage_to_executor.items():
            executor.rpc_sync().install_peer_executors(self.stage_to_executor)

    def run(self, chunks: int, *args, **kwargs):
        raise NotImplementedError('PipelineDriverBase is an abstract base class, please use a concrete '
                                  'implementation class.')

    def _sync_replicated_params(self):
        logging.info(f'[root] Synchronizing gradients for {len(self.pipe.replicated_params)} sets of replicated parameters')
        for param_set in self.pipe.replicated_params:
            grad_values = []
            for module_name, param_qualname in param_set.items():
                assert module_name in self.remote_stage_executor_rrefs
                rank, module_rref = self.remote_stage_executor_rrefs[module_name]
                grad_value = rpc.rpc_sync(rank, get_grad_from_executor, (module_rref, param_qualname))
                grad_values.append(grad_value)

            synced_value = torch.sum(torch.stack(grad_values), dim=0)

            for module_name, param_qualname in param_set.items():
                assert module_name in self.remote_stage_executor_rrefs
                rank, module_rref = self.remote_stage_executor_rrefs[module_name]
                rpc.rpc_sync(rank, set_grad_in_executor, (module_rref, param_qualname, synced_value))

    def _retrieve_output_values(self, microbatch_interpreters, last_nodes):
        logging.info(f'[root] Retrieving output values from {len(microbatch_interpreters)} chunks')
        output_vals = []
        for interp, last_node in zip(microbatch_interpreters, last_nodes):
            interp.run_until(lambda n : False)
            output_vals.append(interp.env[last_node])

        # First kick of async transfers to retrieve ValueReference values
        def initiate_async_transfer(a):
            if isinstance(a, ValueReference):
                value_ref_executor_rref = self.stage_to_executor[a.stage_id]
                return rpc.rpc_async(to=value_ref_executor_rref.owner(), func=_get_value_on_remote,
                                     args=('root', 'collect', -1, a, value_ref_executor_rref), timeout=0)
            else:
                return a

        output_vals = torch.fx.node.map_aggregate(output_vals, initiate_async_transfer)

        # Then wait for futures to be ready
        return torch.fx.node.map_aggregate(output_vals, lambda a: a.wait() if isinstance(a, torch._C.Future) else a)

<<<<<<< HEAD
    def retrieve_events(self) -> List[Event]:
        events = []
        for rank, worker_rref in self.rank_worker_rrefs.items():
            events.extend(worker_rref.rpc_sync().retrieve_events())
        return events


class RemoteInterpreter(torch.fx.Interpreter):
    def __init__(self, remote_stage_executor_rrefs, stage_to_executor, module, cur_microbatch : int,
=======
    def retrieve_events(self) -> EventsContext:
        events_context = EventsContext()
        for descr_name, (rank, stage_executor) in self.remote_stage_executor_rrefs.items():
            events_context.update(stage_executor.rpc_sync().retrieve_events())
        for interp in self.microbatch_interpreters:
            events_context.update(interp.retrieve_events())
        events_context.events.sort(key=lambda e: e.start_ts)
        return events_context


class RemoteInterpreter(torch.fx.Interpreter, EventRecorder):
    def __init__(self, remote_stage_executor_rrefs, rank_to_executor, module, cur_microbatch: int,
>>>>>>> e8ba58ed
                 args, kwargs, garbage_collect_values=True):
        super().__init__(module, garbage_collect_values)
        self.remote_stage_executor_rrefs = remote_stage_executor_rrefs
        self.stage_to_executor = stage_to_executor
        self.cur_microbatch = cur_microbatch
        self.pc = 0
        self.node_list = list(self.module.graph.nodes)

        # Process args/kwargs

        # TODO: replace this with GraphModule.signature() when it lands
        parameters = []
        for node in self.module.graph.nodes:
            if node.op != 'placeholder':
                continue
            default = next(iter(node.args)) if node.args else Parameter.empty
            parameters.append(Parameter(node.name, Parameter.POSITIONAL_OR_KEYWORD, default=default))
        sig = Signature(parameters)
        bound_args = sig.bind(*args, **kwargs)
        bound_args.apply_defaults()
        self.args = bound_args.args
        self.args_iter = iter(self.args)

    def call_module(self, target, args, kwargs):
        assert isinstance(target, str)
        node = self.node_list[self.pc]

        if target in self.remote_stage_executor_rrefs:
            rank, stage_executor = self.remote_stage_executor_rrefs[target]
            logging.info(f'[root][{self.cur_microbatch}] Issuing {Phase.FORWARD} '
                         f'invocation for target {target} on rank {rank}')
            invocation_key = f'{self.cur_microbatch}_{node.name}'
            ts = time.time()
            forward_name = event_name(Phase.FORWARD, rank, self.cur_microbatch)
            name = f"I{forward_name}"
            self.record_event(rank=0, start_ts=ts, finish_ts=ts, id=name, name=name, type='invoke',
                              mbid=self.cur_microbatch)
            self.record_event_dependency(from_id=name, to_id=forward_name, type='invoke')
            return stage_executor.rpc_sync().invoke(
                invocation_key, Phase.FORWARD, args, kwargs, self.cur_microbatch, debug_str=node.format_node(),
                output_refcount=len(node.users))
        else:
            logging.info(f'[root][{self.cur_microbatch}] Running local operation {target} from driver')
            return super().call_module(target, args, kwargs)

    def call_function(self, target, args, kwargs):
        node = self.node_list[self.pc]
        invocation_key = f'{self.cur_microbatch}_{node.name}'
        if target is operator.getitem and isinstance(args[0], ValueReference):
            stage_executor = self.stage_to_executor[args[0].stage_id]
            return stage_executor.rpc_sync().index_value(
                output_unique_key=invocation_key, value_ref=args[0], output_refcount=len(node.users),
                idx=args[1])
        elif target is stage_backward:
            assert 'fw_stage' in node.meta
            rank, stage_executor = self.remote_stage_executor_rrefs[node.meta['fw_stage']]
            logging.info(f'[root][{self.cur_microbatch}] Issuing BW invocation '
                         f'for target {node.meta["fw_stage"]} on rank {rank}')
            ts = time.time()
            backward_name = event_name(Phase.BACKWARD, rank, self.cur_microbatch)
            name = f"I{backward_name}"
            self.record_event(rank=0, start_ts=ts, finish_ts=ts, id=name, name=name, type='invoke',
                              mbid=self.cur_microbatch)
            self.record_event_dependency(from_id=name, to_id=backward_name, type='invoke')
            return stage_executor.rpc_sync().invoke(
                invocation_key, Phase.BACKWARD, args, kwargs, self.cur_microbatch, debug_str=node.format_node(),
                output_refcount=len(node.users))
        elif target is sync_barrier:
            # TODO: just assuming the last executor is indeed the executor for the
            # last stage. We should do this in a more principled way
            executor_keys = list(self.remote_stage_executor_rrefs.keys())
            rank, stage_executor = self.remote_stage_executor_rrefs[executor_keys[-1]]
            logging.info(f'[root][{self.cur_microbatch}] Issuing sync invocation '
                         f'on rank {rank}')
            return stage_executor.rpc_sync().invoke(
                invocation_key, Phase.SYNC_BARRIER, args, kwargs, self.cur_microbatch, debug_str=node.format_node(),
                output_refcount=len(node.users))
        else:
            raise AssertionError(f'Unknown operator {torch.typename(target)}')

    def run_until(self, predicate: Callable[[torch.fx.Node], bool]):
        for self.pc in range(self.pc, len(self.node_list)):
            node = self.node_list[self.pc]

            if predicate(node):
                return node

            # TODO: hoist run() implementation
            logging.info(f'[{self.cur_microbatch}] Issue command to run {node.format_node()}')
            self.env[node] = super().run_node(node)

            # TODO: we could potentially move this waiting to the use sites for an RRef
            # (i.e. during Interpreter.map_nodes_to_values or when we pass args/kwargs
            #  to the callees) as an optimization
            # TODO: is it possible for there to be a blocking version of this API?
            def wait_for_confirmation(n):
                if isinstance(n, torch._C._distributed_rpc.PyRRef):
                    while not n.confirmed_by_owner():
                        pass

            torch.fx.node.map_aggregate(self.env[node], wait_for_confirmation)

            if DEBUG and isinstance(self.env[node], torch._C._distributed_rpc.PyRRef):
                print(node, self.env[node])
                self.env[node].to_here()


class PipelineDriverFillDrain(PipelineDriverBase):
    def __init__(self, pipe: Pipe, args_chunk_spec, kwargs_chunk_spec, output_chunk_spec, world_size: int,
                 all_ranks: List[int] = None, single_loss: bool = False, _debug_mask_minibatches: bool = False):
        super().__init__(pipe, args_chunk_spec, kwargs_chunk_spec, output_chunk_spec, world_size, all_ranks,
                         _debug_mask_minibatches)
        self.single_loss = single_loss

        self._init_remote_executors()

    def run(self, chunks: int, *args, **kwargs):
        if self.single_loss:
            raise NotImplementedError('Single minibatch loss not implemented')

        logging.info('[root] Running pipeline FillDrain')
        # Roadmap:
        # 1) Micro-batch splitting - divide input arguments out into concrete chunk values
        # 2) Interpreter tiling - one interpreter per micro-batch
        # 3) Scheduling - Use control logic to advance interpreters to issue round-robin
        #       forward work items, then round-robin losses, then round-robin backwards

        args_split, kwargs_split = split_args_kwargs_into_chunks(args, kwargs, self.args_chunk_spec,
                                                                 self.kwargs_chunk_spec, chunks,
                                                                 self._debug_mask_minibatches)

        self.microbatch_interpreters = []

        for chunk in range(chunks):
            logging.info(f'[root] Instantiating microbatch interpreter for chunk {chunk}')
            interp = RemoteInterpreter(self.remote_stage_executor_rrefs,
                                       self.stage_to_executor, self.pipe.split_gm,
                                       chunk, args_split[chunk], kwargs_split[chunk])
            self.microbatch_interpreters.append(interp)

        logging.info(f'[root] {len(self.microbatch_interpreters)} instantiated')

        last_nodes = []
        for interp in self.microbatch_interpreters:
            last_nodes.append(interp.run_until(lambda n: n.op == 'output'))

        assert all(n == last_nodes[0] for n in last_nodes)
        assert last_nodes[0].op == 'output'

        local_results = self._retrieve_output_values(self.microbatch_interpreters, last_nodes)

        if self.pipe.has_loss_and_backwards:
            # Shared parameter sync
            # At this point, all of the gradient jobs should have been run
            # (by way of the synchronization dependency earlier)
            self._sync_replicated_params()

        return merge_chunks(local_results, self.output_chunk_spec, self._debug_mask_minibatches)


class PipelineDriver1F1B(PipelineDriverBase):
    def __init__(self, pipe: Pipe, args_chunk_spec, kwargs_chunk_spec, output_chunk_spec, world_size: int,
                 all_ranks: List[int] = None, single_loss: bool = False, _debug_mask_minibatches: bool = False):
        super().__init__(pipe, args_chunk_spec, kwargs_chunk_spec, output_chunk_spec, world_size, all_ranks,
                         _debug_mask_minibatches)
        self.single_loss = single_loss
        # In 1F1B with backward stages, the maximum number of outstanding
        # micro-batches equals the number of pipeline stages
        if self.pipe.has_loss_and_backwards:
            self.max_outstanding = self.pipe.num_stages

        self._init_remote_executors()

    def run(self, chunks: int, *args, **kwargs):
        if self.single_loss:
            raise NotImplementedError('Single minibatch loss not implemented')

        logging.info('[root] Running pipeline 1F1B')

        args_split, kwargs_split = split_args_kwargs_into_chunks(args, kwargs, self.args_chunk_spec,
                                                                 self.kwargs_chunk_spec, chunks,
                                                                 self._debug_mask_minibatches)

        self.microbatch_interpreters = []

        for chunk in range(chunks):
            logging.info(f'[root] Instantiating microbatch interpreter for chunk {chunk}')
            interp = RemoteInterpreter(self.remote_stage_executor_rrefs,
                                       self.stage_to_executor, self.pipe.split_gm,
                                       chunk, args_split[chunk], kwargs_split[chunk])
            self.microbatch_interpreters.append(interp)

        logging.info(f'[root] {len(self.microbatch_interpreters)} instantiated')

        last_nodes = []

        for i, interp in enumerate(self.microbatch_interpreters):
            logging.info(f'[root] Executing stages for chunk {i}')
            last_nodes.append(interp.run_until(lambda n: n.op == 'output'))

        local_results = self._retrieve_output_values(self.microbatch_interpreters, last_nodes)

        # There is backward pass, we should sync shared parameters
        if self.pipe.has_loss_and_backwards:
            self._sync_replicated_params()

        return merge_chunks(local_results, self.output_chunk_spec, self._debug_mask_minibatches)


class PipelineDriverInterleaved1F1B(PipelineDriver1F1B):
    def __init__(self, pipe : Pipe, args_chunk_spec, kwargs_chunk_spec, output_chunk_spec, world_size : int,
                 all_ranks : List[int] = None, single_loss : bool = False, _debug_mask_minibatches: bool = False):
        self.interleave_stages = True
        super().__init__(pipe, args_chunk_spec, kwargs_chunk_spec,
                         output_chunk_spec, world_size, all_ranks, single_loss,
                         _debug_mask_minibatches)<|MERGE_RESOLUTION|>--- conflicted
+++ resolved
@@ -60,35 +60,35 @@
     DONE = 3
 
 
-def event_name(ph, rank, mbid):
+def event_name(ph, stage_id, mbid):
     phase_to_short_str = {
         Phase.FORWARD: 'F',
         Phase.BACKWARD: 'B',
         Phase.SYNC_BARRIER: 'S',
     }
-    return f"{phase_to_short_str[ph]}_{rank},{mbid}"
-
-
-def prev_event_name(ph: Any, all_ranks: List[int], rank: int, mbid: Any):
-    i = all_ranks.index(rank)
+    return f"{phase_to_short_str[ph]}_{stage_id},{mbid}"
+
+
+def prev_event_name(ph: Any, all_stages: List[int], stage_id: int, mbid: Any):
+    i = all_stages.index(stage_id)
     if ph == Phase.FORWARD and i > 0:
-        prev_rank = all_ranks[i - 1]
-        return event_name(ph, prev_rank, mbid)
-    elif ph == Phase.BACKWARD and i < len(all_ranks) - 1:
-        next_rank = all_ranks[i + 1]
-        return event_name(ph, next_rank, mbid)
+        prev_stage = all_stages[i - 1]
+        return event_name(ph, prev_stage, mbid)
+    elif ph == Phase.BACKWARD and i < len(all_stages) - 1:
+        next_stage = all_stages[i + 1]
+        return event_name(ph, next_stage, mbid)
     else:
         return None
 
 
-def next_event_name(ph: Any, all_ranks: List[int], rank: int, mbid: Any):
-    i = all_ranks.index(rank)
-    if ph == Phase.FORWARD and i < len(all_ranks) - 1:
-        next_rank = all_ranks[i + 1]
-        return event_name(ph, next_rank, mbid)
+def next_event_name(ph: Any, all_stages: List[int], stage_id: int, mbid: Any):
+    i = all_stages.index(stage_id)
+    if ph == Phase.FORWARD and i < len(all_stages) - 1:
+        next_stage = all_stages[i + 1]
+        return event_name(ph, next_stage, mbid)
     elif ph == Phase.BACKWARD and i > 0:
-        prev_rank = all_ranks[i - 1]
-        return event_name(ph, prev_rank, mbid) if rank > 0 else None
+        prev_stage = all_stages[i - 1]
+        return event_name(ph, prev_stage, mbid) if stage_id > 0 else None
     else:
         return None
 
@@ -189,12 +189,7 @@
 
     return fut.then(bottom_half)
 
-<<<<<<< HEAD
-class RankWorker:
-=======
-
-class PipeStageExecutor(EventRecorder):
->>>>>>> e8ba58ed
+class RankWorker(EventRecorder):
     """
     RankWorker is the underlying WorkItem processing engine for pipeline stages
     resident on this rank. WorkItems of multiple stages would share the same
@@ -214,17 +209,10 @@
                     specify resource limits and how to implement backpressure?)
     """
 
-<<<<<<< HEAD
-    def __init__(self, local_rank, max_outstanding=None):
+    def __init__(self, local_rank, all_stages, max_outstanding=None):
+        logging.info(f'[{local_rank}] Instantiating RankWorker')
         self.local_rank = local_rank
-        logging.info(f'[{self.local_rank}] Instantiating RankWorker')
-=======
-    def __init__(self, mod, all_ranks, local_rank, max_outstanding=None):
-        logging.info(f'[{local_rank}] Instantiating PipeStageExecutor')
-        self.mod = mod
-        self.all_ranks = all_ranks
-        self.local_rank = local_rank
->>>>>>> e8ba58ed
+        self.all_stages = all_stages
         # Maximum outstanding micro-batches of the pipeline schedule
         self.max_outstanding = max_outstanding
         # Keeps track of the outstanding micro-batches in current rank executor
@@ -366,35 +354,14 @@
             future.set_result(out_val)
             work_item.state = SchedState.DONE
 
-<<<<<<< HEAD
-            def name(ph, stage_id, mbid):
-                phase_to_short_str = {
-                    Phase.FORWARD: 'F',
-                    Phase.BACKWARD: 'B',
-                    Phase.SYNC_BARRIER: 'S',
-                }
-                return f"{phase_to_short_str[ph]}_{stage_id},{mbid}"
-
-            name = name(work_item.phase, work_item.stage_id, work_item.microbatch_id)
-            self.record_event(rank=self.local_rank, start_ts=start_ts, finish_ts=time.time(), id=name, name=name,
-                              type=work_item.phase, mbid=work_item.microbatch_id)
-=======
-            name = event_name(work_item.phase, self.local_rank, work_item.microbatch_id)
-            prev_name = prev_event_name(work_item.phase, self.all_ranks, self.local_rank, work_item.microbatch_id)
-            next_name = next_event_name(work_item.phase, self.all_ranks, self.local_rank, work_item.microbatch_id)
+            name = event_name(work_item.phase, work_item.stage_id, work_item.microbatch_id)
+            prev_name = prev_event_name(work_item.phase, self.all_stages, work_item.stage_id, work_item.microbatch_id)
+            next_name = next_event_name(work_item.phase, self.all_stages, work_item.stage_id, work_item.microbatch_id)
             self.record_event(rank=self.local_rank, start_ts=start_ts, finish_ts=time.time(), id=name,
                               name=name, type=work_item.phase, mbid=work_item.microbatch_id)
             self.record_event_dependency(from_id=prev_name, to_id=name, type='transfer')
             self.record_event_dependency(from_id=name, to_id=next_name, type='transfer')
->>>>>>> e8ba58ed
-
-    def record_event(self, rank: int, start_ts: float, finish_ts: float, id: str, name: str, type: Optional[Any], mbid: Optional[Any]):
-        self.events.append(Event(rank=rank, start_ts=start_ts, finish_ts=finish_ts, id=id, name=name, type=type, mbid=mbid))
-
-    def retrieve_events(self):
-        events = self.events
-        self.events = []
-        return events
+
 
 class PipeStageExecutor:
     """
@@ -459,14 +426,7 @@
         else:
             logging.info(f'[{self.stage_id}][{cur_microbatch}] Scheduling WorkItem as WAITING workitem')
             work_item.state = SchedState.WAITING
-<<<<<<< HEAD
             self.rank_worker.enqueue_waiting_runlist(output_unique_key, work_item)
-=======
-            with self.waiting_runlist_lock:
-                logging.info(f'[{self.local_rank}][{cur_microbatch}] Current waiting runlist keys: {self.waiting_runlist.keys()}')
-                assert output_unique_key not in self.waiting_runlist, f'key {output_unique_key} already in waiting runlist {self.waiting_runlist}'
-                self.waiting_runlist[output_unique_key] = work_item
->>>>>>> e8ba58ed
 
         # Spawn asynchronous data transfers for each of the ValueRef arguments.
         _futures = []
@@ -499,11 +459,7 @@
 
             self.value_store[output_unique_key] = RefcountedFuture(indexed, output_refcount)
 
-<<<<<<< HEAD
         return ValueReference(self.stage_id, output_unique_key)
-=======
-        return ValueReference(self.local_rank, output_unique_key)
->>>>>>> e8ba58ed
 
 
 def get_grad_from_executor(executor, qualname):
@@ -527,13 +483,10 @@
         # None means no limit
         self.max_outstanding: Optional[int] = None
         self._debug_mask_minibatches = _debug_mask_minibatches
-<<<<<<< HEAD
         if not hasattr(self, 'interleave_stages'):
             self.interleave_stages = False
 
-=======
         self.microbatch_interpreters: List[RemoteInterpreter] = []
->>>>>>> e8ba58ed
 
     def _init_remote_executors(self):
         self.rank_worker_rrefs : Dict[int, torch.distributed.rpc.RRef] = {}
@@ -585,29 +538,23 @@
                           'since there are enough ranks to support one stage per rank')
 
         # Fire up rank workers
+        all_stages = list(range(n_stages))
         for rank in self.all_ranks[:ranks_to_launch]:
             kwargs = {'local_rank': rank,
+                      'all_stages': all_stages,
                       'max_outstanding': self.max_outstanding}
             self.rank_worker_rrefs[rank] = rpc.remote(rank, RankWorker, args=(), kwargs=kwargs)
 
         self.stage_to_executor : Dict = {}
 
-<<<<<<< HEAD
         for stage_id, descr in enumerate(executor_descriptors):
             # Assign stages to rank workers in a round-robin fashion
             rank = stage_id % self.world_size
-            self.remote_stage_executor_rrefs[descr.name] = (rank,
+            self.remote_stage_executor_rrefs[descr.name] = (stage_id,
                                                             self.rank_worker_rrefs[rank].remote().create_stage_executor(
                                                                 stage_id=stage_id,
                                                                 mod=descr.mod))
             self.stage_to_executor[stage_id] = self.remote_stage_executor_rrefs[descr.name][1]
-=======
-        for rank, descr in zip(self.all_ranks, executor_descriptors):
-            kwargs = {'mod': descr.mod, 'all_ranks': self.all_ranks, 'local_rank': rank, 'max_outstanding': self.max_outstanding}
-            self.remote_stage_executor_rrefs[descr.name] = (
-                rank, rpc.remote(rank, self.executor_class, args=(), kwargs=kwargs))
-            self.rank_to_executor[rank] = self.remote_stage_executor_rrefs[descr.name][1]
->>>>>>> e8ba58ed
 
         # Inform executors of their peers
         for stage_id, executor in self.stage_to_executor.items():
@@ -623,16 +570,16 @@
             grad_values = []
             for module_name, param_qualname in param_set.items():
                 assert module_name in self.remote_stage_executor_rrefs
-                rank, module_rref = self.remote_stage_executor_rrefs[module_name]
-                grad_value = rpc.rpc_sync(rank, get_grad_from_executor, (module_rref, param_qualname))
+                stage_id, module_rref = self.remote_stage_executor_rrefs[module_name]
+                grad_value = rpc.rpc_sync(module_rref.owner(), get_grad_from_executor, (module_rref, param_qualname))
                 grad_values.append(grad_value)
 
             synced_value = torch.sum(torch.stack(grad_values), dim=0)
 
             for module_name, param_qualname in param_set.items():
                 assert module_name in self.remote_stage_executor_rrefs
-                rank, module_rref = self.remote_stage_executor_rrefs[module_name]
-                rpc.rpc_sync(rank, set_grad_in_executor, (module_rref, param_qualname, synced_value))
+                stage_id, module_rref = self.remote_stage_executor_rrefs[module_name]
+                rpc.rpc_sync(module_rref.owner(), set_grad_in_executor, (module_rref, param_qualname, synced_value))
 
     def _retrieve_output_values(self, microbatch_interpreters, last_nodes):
         logging.info(f'[root] Retrieving output values from {len(microbatch_interpreters)} chunks')
@@ -655,21 +602,10 @@
         # Then wait for futures to be ready
         return torch.fx.node.map_aggregate(output_vals, lambda a: a.wait() if isinstance(a, torch._C.Future) else a)
 
-<<<<<<< HEAD
-    def retrieve_events(self) -> List[Event]:
-        events = []
-        for rank, worker_rref in self.rank_worker_rrefs.items():
-            events.extend(worker_rref.rpc_sync().retrieve_events())
-        return events
-
-
-class RemoteInterpreter(torch.fx.Interpreter):
-    def __init__(self, remote_stage_executor_rrefs, stage_to_executor, module, cur_microbatch : int,
-=======
     def retrieve_events(self) -> EventsContext:
         events_context = EventsContext()
-        for descr_name, (rank, stage_executor) in self.remote_stage_executor_rrefs.items():
-            events_context.update(stage_executor.rpc_sync().retrieve_events())
+        for rank, worker_rref in self.rank_worker_rrefs.items():
+            events_context.update(worker_rref.rpc_sync().retrieve_events())
         for interp in self.microbatch_interpreters:
             events_context.update(interp.retrieve_events())
         events_context.events.sort(key=lambda e: e.start_ts)
@@ -677,8 +613,7 @@
 
 
 class RemoteInterpreter(torch.fx.Interpreter, EventRecorder):
-    def __init__(self, remote_stage_executor_rrefs, rank_to_executor, module, cur_microbatch: int,
->>>>>>> e8ba58ed
+    def __init__(self, remote_stage_executor_rrefs, stage_to_executor, module, cur_microbatch : int,
                  args, kwargs, garbage_collect_values=True):
         super().__init__(module, garbage_collect_values)
         self.remote_stage_executor_rrefs = remote_stage_executor_rrefs
@@ -707,12 +642,12 @@
         node = self.node_list[self.pc]
 
         if target in self.remote_stage_executor_rrefs:
-            rank, stage_executor = self.remote_stage_executor_rrefs[target]
+            stage_id, stage_executor = self.remote_stage_executor_rrefs[target]
             logging.info(f'[root][{self.cur_microbatch}] Issuing {Phase.FORWARD} '
-                         f'invocation for target {target} on rank {rank}')
+                         f'invocation for target {target} on stage {stage_id}')
             invocation_key = f'{self.cur_microbatch}_{node.name}'
             ts = time.time()
-            forward_name = event_name(Phase.FORWARD, rank, self.cur_microbatch)
+            forward_name = event_name(Phase.FORWARD, stage_id, self.cur_microbatch)
             name = f"I{forward_name}"
             self.record_event(rank=0, start_ts=ts, finish_ts=ts, id=name, name=name, type='invoke',
                               mbid=self.cur_microbatch)
@@ -734,11 +669,11 @@
                 idx=args[1])
         elif target is stage_backward:
             assert 'fw_stage' in node.meta
-            rank, stage_executor = self.remote_stage_executor_rrefs[node.meta['fw_stage']]
+            stage_id, stage_executor = self.remote_stage_executor_rrefs[node.meta['fw_stage']]
             logging.info(f'[root][{self.cur_microbatch}] Issuing BW invocation '
-                         f'for target {node.meta["fw_stage"]} on rank {rank}')
+                         f'for target {node.meta["fw_stage"]} on stage {stage_id}')
             ts = time.time()
-            backward_name = event_name(Phase.BACKWARD, rank, self.cur_microbatch)
+            backward_name = event_name(Phase.BACKWARD, stage_id, self.cur_microbatch)
             name = f"I{backward_name}"
             self.record_event(rank=0, start_ts=ts, finish_ts=ts, id=name, name=name, type='invoke',
                               mbid=self.cur_microbatch)
@@ -750,9 +685,9 @@
             # TODO: just assuming the last executor is indeed the executor for the
             # last stage. We should do this in a more principled way
             executor_keys = list(self.remote_stage_executor_rrefs.keys())
-            rank, stage_executor = self.remote_stage_executor_rrefs[executor_keys[-1]]
+            stage_id, stage_executor = self.remote_stage_executor_rrefs[executor_keys[-1]]
             logging.info(f'[root][{self.cur_microbatch}] Issuing sync invocation '
-                         f'on rank {rank}')
+                         f'on stage {stage_id}')
             return stage_executor.rpc_sync().invoke(
                 invocation_key, Phase.SYNC_BARRIER, args, kwargs, self.cur_microbatch, debug_str=node.format_node(),
                 output_refcount=len(node.users))
