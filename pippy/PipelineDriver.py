--- conflicted
+++ resolved
@@ -1227,25 +1227,16 @@
         elif target is _null_coalesce_accumulate:
             assert 'fw_stage' in node.meta
             stage_id, stage_executor = self.remote_stage_executor_rrefs[node.meta['fw_stage']]
-<<<<<<< HEAD
-            logging.info(f'[root][{self.cur_microbatch}] Issuing accumulate grad invocation '
-                         f'for target {node.meta["fw_stage"]} on stage {stage_id}')
-            stage_executor.rpc_async().invoke(
-                invocation_key, Phase.ACCUMULATE_GRAD, args, kwargs, self.cur_microbatch,
-                debug_str=node.format_node(),
-                output_refcount=len(users), batch_id=self.batch_id, num_microbatches=self.num_microbatches)
-            return ValueReference(stage_id, invocation_key)
-=======
             if torch.is_grad_enabled():
                 logging.info(f'[root][{self.cur_microbatch}] Issuing accumulate grad invocation '
                              f'for target {node.meta["fw_stage"]} on stage {stage_id}')
-                return stage_executor.rpc_sync().invoke(
+                stage_executor.rpc_async().invoke(
                     invocation_key, Phase.ACCUMULATE_GRAD, args, kwargs, self.cur_microbatch,
                     debug_str=node.format_node(),
                     output_refcount=len(users), batch_id=self.batch_id, num_microbatches=self.num_microbatches)
+                return ValueReference(stage_id, invocation_key)
             else:
                 return ValueReference(stage_id, "noop")
->>>>>>> 0a7a38b2
         else:
             raise AssertionError(f'Unknown operator {torch.typename(target)}')
 
