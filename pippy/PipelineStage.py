--- conflicted
+++ resolved
@@ -88,15 +88,8 @@
         # Find my submodule
         self.split_gm = self.pipe.split_gm
         named_children = list(self.split_gm.named_children())
-<<<<<<< HEAD
-        self.name, self.submod = named_children[
-            rank * self.inner_depth
-        ]  # submod = first inner node of each rank
-=======
-
         # submod = first inner node of each rank
         self.name, self.submod = named_children[rank * self.inner_depth]
->>>>>>> de6ba616
         self.names, self.submods = [], []
         for i in range(self.inner_depth):
             name, submod = named_children[rank * self.inner_depth + i]
@@ -119,13 +112,9 @@
         if not found_node:
             raise AssertionError(f"Cannot find {self.name} in graph")
 
-<<<<<<< HEAD
-        if self.inner_depth > 1:
-=======
         if (
             self.inner_depth > 1
         ):  # when inner pipelining is enabled, we have multiple nodes for this rank
->>>>>>> de6ba616
             self.nodes = []
             for node in self.split_gm.graph.nodes:
                 if node.name in self.names:
@@ -149,13 +138,9 @@
                     f"Cannot find backward for {self.name} in graph"
                 )
 
-<<<<<<< HEAD
-        if self.inner_depth > 1:
-=======
         if (
             self.inner_depth > 1
         ):  # when inner pipelining is enabled, we have multiple bwd nodes for this rank
->>>>>>> de6ba616
             self.bwd_nodes = []
             seen_bwd = -1
             added_bwd = 0
