--- conflicted
+++ resolved
@@ -791,145 +791,8 @@
         grads = self._map_tensor_from_recv_info(recv_infos)
         return grads
 
-<<<<<<< HEAD
-    def forward_maybe_with_nosync(self, *args, **kwargs):
-        # If submod is wrapped with DDP, we use the `no_sync` context manager to
-        # avoid gradient all-reduce per microbatch
-        if isinstance(self.submod, DistributedDataParallel):
-            with self.submod.no_sync():  # type: ignore[operator]
-                out_val = self.submod(*args, **kwargs)
-        else:
-            out_val = self.submod(*args, **kwargs)
-        return out_val
-
-    def backward_maybe_with_nosync(self, bwd_kwargs: Dict, bwd_chunk_id: int):
-        if isinstance(self.submod, DistributedDataParallel):
-            if bwd_chunk_id == self.chunks - 1:
-                # Last chunk, prepare for gradient reduction
-                # HACK: reaching into DDP implementation details here. Is there a better way?
-                self.submod.reducer.prepare_for_backward(  # type: ignore[union-attr, operator]
-                    list(
-                        torch.nn.parallel.distributed._find_tensors(  # type: ignore[attr-defined]
-                            bwd_kwargs["stage_output"]
-                        )
-                    )
-                )
-                grads_input = stage_backward(**bwd_kwargs)
-            else:
-                with self.submod.no_sync():  # type: ignore[operator]
-                    grads_input = stage_backward(**bwd_kwargs)
-        else:
-            # Non-DDP submodule, regular backward
-            grads_input = stage_backward(**bwd_kwargs)
-
-        return grads_input
-
-    def forward_one_chunk(
-        self,
-        args: Tuple[Any, ...],
-        kwargs: Optional[Dict[str, Any]] = None,
-    ):
-        if self.is_first:
-            # First stage doesn't need to receive anything
-            composite_args = args
-            composite_kwargs = kwargs or {}
-        else:
-            # Receive activations for this chunk
-            # Activations only come in args form
-            composite_args = self._retrieve_recv_activations()
-            composite_kwargs = {}
-
-        # Compute forward
-        try:
-            output = self.forward_maybe_with_nosync(
-                *composite_args, **composite_kwargs
-            )
-
-        except Exception as e:
-            exc_msg = f"""
-            Rank {self.group_rank} failed to run forward stage: {self.name}
-            args: {map_debug_info(composite_args)}
-            kwargs: {map_debug_info(composite_kwargs)}
-            """
-            raise RuntimeError(exc_msg) from e
-
-        if type(output) is list:
-            # HACK: this is a hacky workaround for the fact that export creates
-            # output in list format
-            output = tuple(output)
-
-        # Unify output form to tuple for easy correspondance with
-        # `act_send_info`
-        output_tuple = output if type(output) is tuple else (output,)
-        # Prepare for final output merge or reduction
-        self.output_chunks.append(output)
-
-        # Save activations and inputs for backward
-        flat_args = flatten_args(composite_args)
-        flat_kwargs = flatten_args(composite_kwargs)
-        flatten_input_tensors = flat_args + flat_kwargs
-        self.fwd_cache[self.fwd_chunk_id] = (
-            output_tuple,  # stage_output
-            flatten_input_tensors,  # input_values
-        )
-
-        logger.debug(
-            f"[{self.group_rank}] Forwarded chunk {self.fwd_chunk_id}, outputs: {map_debug_info(output)}"
-        )
-        self.fwd_chunk_id += 1
-        return output
-
-    def backward_one_chunk(
-        self,
-        loss=None,
-    ):
-        (
-            stage_output,
-            input_values,
-        ) = self.fwd_cache.pop(self.bwd_chunk_id)
-
-        # Compute backward
-        if self.is_last:
-            # Last stage computes gradients from loss and has no gradients from
-            # next stage
-            bwd_kwargs = {
-                "stage_output": loss,
-                "output_grads": None,
-                "input_values": input_values,
-            }
-        else:
-            # Otherwise, receive gradients from next stage
-            grads_output = self._retrieve_recv_grads()
-            # If an input to the pipeline requires gradient,
-            # `torch.autograd.backward` will accumulate the gradient into the
-            # `.grad` field of such input
-            bwd_kwargs = {
-                "stage_output": stage_output,
-                "output_grads": grads_output,
-                "input_values": input_values,
-            }
-
-        self.grads_input = self.backward_maybe_with_nosync(
-            bwd_kwargs, self.bwd_chunk_id
-        )
-        logger.debug(
-            f"[{self.group_rank}] Backwarded chunk {self.bwd_chunk_id}"
-        )
-        self.bwd_chunk_id += 1
-
-    def clear_runtime_states(self):
-        # Reset pointers
-        self.fwd_chunk_id = 0
-        self.bwd_chunk_id = 0
-        # map microbatch ID to list of forward tensor args
-        self.fwd_cache.clear()
-        # Caching chunk outputs for final output merge or reduction
-        self.output_chunks.clear()
-
     # TODO (kwen2501): move `merge_outputs` to scheduler; scheduler
     # can take an output_merge_spec.
-=======
->>>>>>> 311981a7
     def merge_outputs(self):
         # Last rank return merged results per original format
         if self.is_last:
