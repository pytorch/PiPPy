--- conflicted
+++ resolved
@@ -94,24 +94,12 @@
         run: python test/test_pipe.py
       - name: Test backward pipe generation
         run: python test/test_pipe_bwd.py
-<<<<<<< HEAD
       - name: Test unflatten
         run: python test/test_unflatten.py
       - name: Test Transformer
         run: python test/test_transformer.py
-      # Runtime tests
-      - name: Run forward-only integration test
-        run: torchrun --nproc-per-node 4 test/test_fwd.py
-      - name: Run forward-loss-backward integration test
-        run: torchrun --nproc-per-node 4 test/test_bwd.py --schedule ${{ matrix.schedule }}
-      - name: Run example
-        run: torchrun --nproc-per-node 3 examples/basic/example.py
-      - name: Run auto-split test
-        run: torchrun --nproc-per-node 4 test/test_autosplit.py
-=======
       - name: Test pipeline schedule
         run: python test/test_pipeline_schedule.py
->>>>>>> 96ef526b
       # - name: Run null_coalesce_accumulate integration test
       #   run: python test/local_test_null_coalesce_accumulate.py --replicate ${{ matrix.replicate }} --schedule ${{ matrix.schedule }}
       # - name: Run PP + DDP test
