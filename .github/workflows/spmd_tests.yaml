name: spmd tests

on:
  push:
    branches:
    - main
  pull_request:
    paths:
      - '.github/**'
      - 'spmd/**'
      - 'test/spmd/**'
      - '!docs/**'
      - '!**.md'

concurrency:
  # Cancel CI on previous commit when a new commit is pushed to the same branch
  group: ${{ github.workflow }}-${{ github.event.pull_request.number || github.ref }}
  cancel-in-progress: true

jobs:

  pytest_tests:
    runs-on: linux.12xlarge
    strategy:
      matrix:
        python-version: ["3.9"]
        shard: ["0", "1", "2", "3"]
    container:
      image: python:${{ matrix.python-version }}

    steps:
      - uses: actions/checkout@v3
      - name: Install dependencies
        run: |
          python -m pip install --upgrade pip
          pip install pytest-shard numpy
          if [ -f spmd/requirements_dev.txt ]; then pip install -r spmd/requirements_dev.txt; fi
          if [ -f spmd/requirements.txt ]; then pip install -r spmd/requirements.txt --find-links https://download.pytorch.org/whl/nightly/cpu/torch_nightly.html; fi
      - name: Test with pytest
        run: |
<<<<<<< HEAD
          pytest --cov=spmd test/spmd/

  pytest_tests_gpu:
    runs-on: linux.16xlarge.nvidia.gpu
    strategy:
      matrix:
        shard: ["0", "1", "2", "3"]
    env:
      DOCKER_IMAGE: qts8n/cuda-python:devel
      PIPPY_ROOT: /PiPPy
      VERBOSE: "0"
      OMP_NUM_THREADS: "1"
      SHARD: ${{ matrix.shard }}

    steps:
      - name: Clean working directory
        shell: bash
        run: |
          sudo rm -rf /home/ec2-user/actions-runner/_work/PiPPy/PiPPy/* || true
      - uses: actions/checkout@v2
      - name: Clean up previous CUDA driver installations
        shell: bash
        run: |
          set -x
          yum list installed | grep nvidia || true
          yum list installed | grep cuda || true
          sudo yum remove -y cuda || true
          sudo yum remove -y cuda-drivers || true
          sudo yum remove -y "*nvidia*" || true
      - name: Install nvidia driver, nvidia-docker runtime, set GPU_FLAG
        run: |
          bash .github/workflows/install_nvidia_utils_linux.sh || true
          echo "GPU_FLAG=--gpus all" >> "${GITHUB_ENV}"
      - name: Pull Docker image
        run: |
          retry () {
              "$@"  || (sleep 1 && "$@") || (sleep 2 && "$@")
          }
          retry docker pull "${DOCKER_IMAGE}"
      - name: Test docker run
        run: |
          set -x
          # shellcheck disable=SC2086,SC2090
          container_name=$(docker run \
            --gpus all \
            -e VERBOSE \
            -e OMP_NUM_THREADS \
            -e SHARD \
            --tty \
            --detach \
            -v "$(pwd):${PIPPY_ROOT}" \
            -w "${PIPPY_ROOT}" \
            "${DOCKER_IMAGE}"
          )
          # Run GPU tests and return error signal from docker
          docker exec -t -w "${PIPPY_ROOT}" "${container_name}" bash -c "bash .github/workflows/spmd_gpu_tests.sh; exit \$?"
      - name: Chown workspace
        if: always()
        run: |
          # Ensure the working directory gets chowned back to the current user
          docker run --rm -v "$(pwd):${PIPPY_ROOT}" -w "${PIPPY_ROOT}" "${DOCKER_IMAGE}" chown -R "$(id -u):$(id -g)" .
      - name: Kill containers, clean up images
        if: always()
        run: |
          # ignore expansion of "docker ps -q" since it could be empty
          # shellcheck disable=SC2046
          docker stop $(docker ps -q) || true
          # Prune all of the docker images
          docker system prune -af
=======
          pytest --shard-id=${{ matrix.shard }} --num-shards=4 --cov=spmd test/spmd/
>>>>>>> d2f256d4
<|MERGE_RESOLUTION|>--- conflicted
+++ resolved
@@ -38,8 +38,7 @@
           if [ -f spmd/requirements.txt ]; then pip install -r spmd/requirements.txt --find-links https://download.pytorch.org/whl/nightly/cpu/torch_nightly.html; fi
       - name: Test with pytest
         run: |
-<<<<<<< HEAD
-          pytest --cov=spmd test/spmd/
+          pytest --shard-id=${{ matrix.shard }} --num-shards=4 --cov=spmd test/spmd/
 
   pytest_tests_gpu:
     runs-on: linux.16xlarge.nvidia.gpu
@@ -107,7 +106,4 @@
           # shellcheck disable=SC2046
           docker stop $(docker ps -q) || true
           # Prune all of the docker images
-          docker system prune -af
-=======
-          pytest --shard-id=${{ matrix.shard }} --num-shards=4 --cov=spmd test/spmd/
->>>>>>> d2f256d4
+          docker system prune -af