name: Python package

on: [push]

jobs:

  pytest_tests:
    runs-on: linux.12xlarge
    strategy:
      matrix:
        python-version: ["3.7", "3.8", "3.9"]
    container:
      image: python:${{ matrix.python-version }}

    steps:
      - uses: actions/checkout@v2
      - name: Install dependencies
        run: |
          python -m pip install --upgrade pip
          pip install flake8 pytest pytest-cov pytest-xdist numpy
          if [ -f requirements.txt ]; then pip install -r requirements.txt --find-links https://download.pytorch.org/whl/nightly/cpu/torch_nightly.html; fi
      - name: Install pavel's huggingface fork
        run: pip install git+https://github.com/pbelevich/transformers.git@compatible_with_pt_master sentencepiece
      - name: Install pippy
        run: "python setup.py install"
      - name: Test with pytest
        run: |
          pytest --cov=pippy --ignore=test/hf_test.py test/

  hf_model_tests:
    runs-on: linux.12xlarge
    strategy:
      matrix:
        python-version: ["3.7", "3.8", "3.9"]
    container:
      image: python:${{ matrix.python-version }}

    steps:
      - uses: actions/checkout@v2
      - name: Install dependencies
        run: |
          python -m pip install --upgrade pip
          pip install flake8 pytest pytest-cov pytest-xdist numpy
          if [ -f requirements.txt ]; then pip install -r requirements.txt --find-links https://download.pytorch.org/whl/nightly/cpu/torch_nightly.html; fi
      - name: Install pavel's huggingface fork
        run: pip install git+https://github.com/pbelevich/transformers.git@compatible_with_pt_master sentencepiece
      - name: Install pippy
        run: "python setup.py install"
      # Single thread to avoid OOM
      - name: Test with pytest
        run: |
          pytest -sv --cov=pippy test/hf_test.py

  min_gpt_test:
    runs-on: linux.2xlarge
    strategy:
      matrix:
        python-version: ["3.7", "3.8", "3.9"]
    container:
      image: python:${{ matrix.python-version }}

    steps:
      - uses: actions/checkout@v2
      - name: Install dependencies
        run: |
          python -m pip install --upgrade pip
          pip install flake8 pytest pytest-cov numpy
          if [ -f requirements.txt ]; then pip install -r requirements.txt --find-links https://download.pytorch.org/whl/nightly/cpu/torch_nightly.html; fi
      - name: Install pippy
        run: "python setup.py install"
      - name: Initialize minGPT submodule
        run: git submodule update --init test/minGPT
      - name: Test min-gpt-tracing
        run: python test/min_gpt_tracing.py

  integration_test:
    runs-on: linux.2xlarge
    strategy:
      matrix:
        python-version: ["3.7", "3.8", "3.9"]
    container:
      image: python:${{ matrix.python-version }}

    steps:
      - uses: actions/checkout@v2
      - name: Install dependencies
        run: |
          python -m pip install --upgrade pip
          pip install flake8 pytest pytest-cov numpy
          if [ -f requirements.txt ]; then pip install -r requirements.txt --find-links https://download.pytorch.org/whl/nightly/cpu/torch_nightly.html; fi
      - name: Install pavel's huggingface fork
        run: pip install git+https://github.com/pbelevich/transformers.git@compatible_with_pt_master sentencepiece
      - name: Install pippy
        run: "python setup.py install"
      - name: Run forward-only integration test - Transmitted parameters - Fill Drain
        run: test/launch_local_test_forward.sh --replicate 0 -s FillDrain
      - name: Run forward-only integration test - Transmitted parameters - 1F1B
        run: test/launch_local_test_forward.sh --replicate 0 -s 1F1B
      - name: Run forward-only integration test - Replicated parameters - Fill Drain
        run: test/launch_local_test_forward.sh --replicate 1 -s FillDrain
      - name: Run forward-only integration test - Replicated parameters - 1F1B
        run: test/launch_local_test_forward.sh --replicate 1 -s 1F1B
      - name: Run forward-loss-backward integration test - Transmitted parameters - Fill Drain
        run: test/launch_local_test_forward_backward.sh --replicate 0 -s FillDrain
      - name: Run forward-loss-backward integration test - Transmitted parameters - 1F1B
        run: test/launch_local_test_forward_backward.sh --replicate 0 -s 1F1B
      - name: Run forward-loss-backward integration test - Replicated parameters - Fill Drain
        run: test/launch_local_test_forward_backward.sh --replicate 1 -s FillDrain
      - name: Run forward-loss-backward integration test - Replicated parameters - 1F1B
        run: test/launch_local_test_forward_backward.sh --replicate 1 -s 1F1B
      - name: Run HF BERT forward-only integration test - Transmitted parameters
        run: test/launch_local_test_forward_hf_bert.sh --replicate 0
      - name: Run HF BERT forward-only integration test - Replicated parameters
        run: test/launch_local_test_forward_hf_bert.sh --replicate 1
      - name: Run HF GPT2 forward-only integration test - Transmitted parameters
        run: test/launch_local_test_forward_hf_gpt2.sh --replicate 0
      - name: Run HF GPT2 forward-only integration test - Replicated parameters
<<<<<<< HEAD
        run: test/launch_local_test_forward_hf_gpt2.sh --replicate 1
=======
        run: REPLICATE=1 test/launch_local_test_forward_hf_gpt2.sh

      - name: Run visualizer test - Transmitted parameters - Fill Drain
        run: REPLICATE=0 python test/local_test_visualizer.py -s FillDrain
      - name: Run visualizer test - Replicated parameters - Fill Drain
        run: REPLICATE=1 python test/local_test_visualizer.py -s FillDrain
      - name: Run visualizer test - Transmitted parameters - 1F1B
        run: REPLICATE=0 python test/local_test_visualizer.py -s 1F1B
      - name: Run visualizer test - Replicated parameters - 1F1B
        run: REPLICATE=1 python test/local_test_visualizer.py -s 1F1B
>>>>>>> 359a7b98
<|MERGE_RESOLUTION|>--- conflicted
+++ resolved
@@ -115,17 +115,12 @@
       - name: Run HF GPT2 forward-only integration test - Transmitted parameters
         run: test/launch_local_test_forward_hf_gpt2.sh --replicate 0
       - name: Run HF GPT2 forward-only integration test - Replicated parameters
-<<<<<<< HEAD
         run: test/launch_local_test_forward_hf_gpt2.sh --replicate 1
-=======
-        run: REPLICATE=1 test/launch_local_test_forward_hf_gpt2.sh
-
       - name: Run visualizer test - Transmitted parameters - Fill Drain
-        run: REPLICATE=0 python test/local_test_visualizer.py -s FillDrain
+        run: python test/local_test_visualizer.py --replicate 0 -s FillDrain
       - name: Run visualizer test - Replicated parameters - Fill Drain
-        run: REPLICATE=1 python test/local_test_visualizer.py -s FillDrain
+        run: python test/local_test_visualizer.py --replicate 1 -s FillDrain
       - name: Run visualizer test - Transmitted parameters - 1F1B
-        run: REPLICATE=0 python test/local_test_visualizer.py -s 1F1B
+        run: python test/local_test_visualizer.py --replicate 0 -s 1F1B
       - name: Run visualizer test - Replicated parameters - 1F1B
-        run: REPLICATE=1 python test/local_test_visualizer.py -s 1F1B
->>>>>>> 359a7b98
+        run: python test/local_test_visualizer.py --replicate 1 -s 1F1B